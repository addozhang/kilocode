--- conflicted
+++ resolved
@@ -2,15 +2,9 @@
 	"name": "kilo-code",
 	"displayName": "%extension.displayName%",
 	"description": "%extension.description%",
-<<<<<<< HEAD
 	"publisher": "kilocode",
 	"version": "4.24.0",
 	"icon": "assets/icons/logo-outline-black.png",
-=======
-	"publisher": "RooVeterinaryInc",
-	"version": "3.17.2",
-	"icon": "assets/icons/icon.png",
->>>>>>> d2e15c16
 	"galleryBanner": {
 		"color": "#FFFFFF",
 		"theme": "light"
