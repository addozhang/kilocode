<<<<<<< HEAD
import type {
=======
import {
>>>>>>> 0d78fe87
  BranchAndDir,
  Chunk,
  ContextItem,
  ContextProviderExtras,
<<<<<<< HEAD
} from "../..";
import { LanceDbIndex } from "../../indexing/LanceDbIndex";

import { deduplicateArray, getBasename } from "../../util";
import { RETRIEVAL_PARAMS } from "../../util/parameters";
import { retrieveFts } from "./fullTextSearch";
=======
} from "../../index.js";
import { LanceDbIndex } from "../../indexing/LanceDbIndex.js";

import { deduplicateArray, getBasename } from "../../util/index.js";
import { RETRIEVAL_PARAMS } from "../../util/parameters.js";
import { retrieveFts } from "./fullTextSearch.js";
>>>>>>> 0d78fe87

function deduplicateChunks(chunks: Chunk[]): Chunk[] {
  return deduplicateArray(chunks, (a, b) => {
    return (
      a.filepath === b.filepath &&
      a.startLine === b.startLine &&
      a.endLine === b.endLine
    );
  });
}

export async function retrieveContextItemsFromEmbeddings(
  extras: ContextProviderExtras,
  options: any | undefined,
  filterDirectory: string | undefined,
): Promise<ContextItem[]> {
  if (!extras.embeddingsProvider) {
    return [];
  }

  const nFinal = options?.nFinal || RETRIEVAL_PARAMS.nFinal;
  const useReranking = extras.reranker !== undefined;
  const nRetrieve =
    useReranking === false
      ? nFinal
      : options?.nRetrieve || RETRIEVAL_PARAMS.nRetrieve;

  // Get tags to retrieve for
  const workspaceDirs = await extras.ide.getWorkspaceDirs();

  if (workspaceDirs.length === 0) {
    throw new Error("No workspace directories found");
  }

  const branches = (await Promise.race([
    Promise.all(workspaceDirs.map((dir) => extras.ide.getBranch(dir))),
    new Promise((resolve) => {
      setTimeout(() => {
        resolve(["NONE"]);
      }, 500);
    }),
  ])) as string[];
  const tags: BranchAndDir[] = workspaceDirs.map((directory, i) => ({
    directory,
    branch: branches[i],
  }));

  // Get all retrieval results
  const retrievalResults: Chunk[] = [];

  // Source: Full-text search
  const ftsResults = await retrieveFts(
    extras.fullInput,
    nRetrieve / 2,
    tags,
    filterDirectory,
  );
  retrievalResults.push(...ftsResults);

  // Source: expansion with code graph
  // consider doing this after reranking? Or just having a lower reranking threshold
  // This is VS Code only until we use PSI for JetBrains or build our own general solution
  // TODO: Need to pass in the expandSnippet function as a function argument
  // because this import causes `tsc` to fail
  // if ((await extras.ide.getIdeInfo()).ideType === "vscode") {
  //   const { expandSnippet } = await import(
  //     "../../../extensions/vscode/src/util/expandSnippet"
  //   );
  //   let expansionResults = (
  //     await Promise.all(
  //       extras.selectedCode.map(async (rif) => {
  //         return expandSnippet(
  //           rif.filepath,
  //           rif.range.start.line,
  //           rif.range.end.line,
  //           extras.ide,
  //         );
  //       }),
  //     )
  //   ).flat() as Chunk[];
  //   retrievalResults.push(...expansionResults);
  // }

  // Source: Open file exact match
  // Source: Class/function name exact match

  // Source: Embeddings
  const lanceDbIndex = new LanceDbIndex(extras.embeddingsProvider, (path) =>
    extras.ide.readFile(path),
  );
  const vecResults = await lanceDbIndex.retrieve(
    extras.fullInput,
    nRetrieve,
    tags,
    filterDirectory,
  );
  retrievalResults.push(...vecResults);

  // De-duplicate
  let results: Chunk[] = deduplicateChunks(retrievalResults);

  // Re-rank
  if (useReranking && extras.reranker) {
    let scores: number[] = await extras.reranker.rerank(
      extras.fullInput,
      results,
    );

    // Filter out low-scoring results
    results = results.filter(
      (_, i) => scores[i] >= RETRIEVAL_PARAMS.rerankThreshold,
    );
    scores = scores.filter(
      (score) => score >= RETRIEVAL_PARAMS.rerankThreshold,
    );

    results.sort(
      (a, b) => scores[results.indexOf(b)] - scores[results.indexOf(a)],
    );
    results = results.slice(0, nFinal);
  }

  if (results.length === 0) {
    throw new Error(
      "Warning: No results found for @codebase context provider.",
    );
  }

  return [
    ...results.map((r) => {
      const name = `${getBasename(r.filepath)} (${r.startLine}-${r.endLine})`;
      const description = `${r.filepath} (${r.startLine}-${r.endLine})`;
      return {
        name,
        description,
        content: `\`\`\`${name}\n${r.content}\n\`\`\``,
      };
    }),
    {
      name: "Instructions",
      description: "Instructions",
      content:
        "Use the above code to answer the following question. You should not reference any files outside of what is shown, unless they are commonly known files, like a .gitignore or package.json. Reference the filenames whenever possible. If there isn't enough information to answer the question, suggest where the user might look to learn more.",
    },
  ];
}<|MERGE_RESOLUTION|>--- conflicted
+++ resolved
@@ -1,27 +1,14 @@
-<<<<<<< HEAD
-import type {
-=======
 import {
->>>>>>> 0d78fe87
   BranchAndDir,
   Chunk,
   ContextItem,
   ContextProviderExtras,
-<<<<<<< HEAD
-} from "../..";
-import { LanceDbIndex } from "../../indexing/LanceDbIndex";
-
-import { deduplicateArray, getBasename } from "../../util";
-import { RETRIEVAL_PARAMS } from "../../util/parameters";
-import { retrieveFts } from "./fullTextSearch";
-=======
 } from "../../index.js";
 import { LanceDbIndex } from "../../indexing/LanceDbIndex.js";
 
 import { deduplicateArray, getBasename } from "../../util/index.js";
 import { RETRIEVAL_PARAMS } from "../../util/parameters.js";
 import { retrieveFts } from "./fullTextSearch.js";
->>>>>>> 0d78fe87
 
 function deduplicateChunks(chunks: Chunk[]): Chunk[] {
   return deduplicateArray(chunks, (a, b) => {
