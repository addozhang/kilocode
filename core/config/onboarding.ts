--- conflicted
+++ resolved
@@ -1,8 +1,4 @@
-<<<<<<< HEAD
-import type { SerializedContinueConfig } from "..";
-=======
 import { SerializedContinueConfig } from "../index.js";
->>>>>>> 0d78fe87
 
 export function setupOptimizedMode(
   config: SerializedContinueConfig,
