<<<<<<< HEAD
import type {
=======
import Handlebars from "handlebars";
import {
>>>>>>> 0d78fe87
  ChatMessage,
  ChatMessageRole,
  CompletionOptions,
  ILLM,
  LLMFullCompletionOptions,
  LLMOptions,
  ModelName,
  ModelProvider,
  PromptLog,
  PromptTemplate,
  RequestOptions,
  TemplateType,
} from "../index.js";
import { DevDataSqliteDb } from "../util/devdataSqlite.js";
import { fetchwithRequestOptions } from "../util/fetchWithOptions.js";
import mergeJson from "../util/merge.js";
import { Telemetry } from "../util/posthog.js";
import { withExponentialBackoff } from "../util/withExponentialBackoff.js";
import {
  autodetectPromptTemplates,
  autodetectTemplateFunction,
  autodetectTemplateType,
  modelSupportsImages,
} from "./autodetect.js";
import {
  CONTEXT_LENGTH_FOR_MODEL,
  DEFAULT_ARGS,
  DEFAULT_CONTEXT_LENGTH,
  DEFAULT_MAX_TOKENS,
} from "./constants.js";
import {
  compileChatMessages,
  countTokens,
  pruneRawPromptFromTop,
  stripImages,
} from "./countTokens.js";
import CompletionOptionsForModels from "./templates/options.js";

export abstract class BaseLLM implements ILLM {
  static providerName: ModelProvider;
  static defaultOptions: Partial<LLMOptions> | undefined = undefined;

  get providerName(): ModelProvider {
    return (this.constructor as typeof BaseLLM).providerName;
  }

  supportsImages(): boolean {
    return modelSupportsImages(this.providerName, this.model, this.title);
  }

  supportsCompletions(): boolean {
    if (this.providerName === "openai") {
      if (
        this.apiBase?.includes("api.groq.com") ||
        this.apiBase?.includes(":1337") ||
        this._llmOptions.useLegacyCompletionsEndpoint?.valueOf() === false
      ) {
        // Jan + Groq don't support completions : (
        return false;
      }
    }
    if (this.providerName === "groq") {
      return false;
    }
    return true;
  }

  supportsPrefill(): boolean {
    return ["ollama", "anthropic"].includes(this.providerName);
  }

  uniqueId: string;
  model: string;

  title?: string;
  systemMessage?: string;
  contextLength: number;
  completionOptions: CompletionOptions;
  requestOptions?: RequestOptions;
  template?: TemplateType;
  promptTemplates?: Record<string, string>;
  templateMessages?: (messages: ChatMessage[]) => string;
  writeLog?: (str: string) => Promise<void>;
  llmRequestHook?: (model: string, prompt: string) => any;
  apiKey?: string;
  apiBase?: string;

  engine?: string;
  apiVersion?: string;
  apiType?: string;
  region?: string;
  projectId?: string;

  private _llmOptions: LLMOptions;

  constructor(_options: LLMOptions) {
    this._llmOptions = _options;

    // Set default options
    const options = {
      title: (this.constructor as typeof BaseLLM).providerName,
      ...(this.constructor as typeof BaseLLM).defaultOptions,
      ..._options,
    };

    const templateType =
      options.template ?? autodetectTemplateType(options.model);

    this.title = options.title;
    this.uniqueId = options.uniqueId ?? "None";
    this.model = options.model;
    this.systemMessage = options.systemMessage;
    this.contextLength = options.contextLength ?? DEFAULT_CONTEXT_LENGTH;
    this.completionOptions = {
      ...options.completionOptions,
      model: options.model || "gpt-4",
      maxTokens: options.completionOptions?.maxTokens ?? DEFAULT_MAX_TOKENS,
    };
    if (CompletionOptionsForModels[options.model as ModelName]) {
      this.completionOptions = mergeJson(
        this.completionOptions,
        CompletionOptionsForModels[options.model as ModelName] ?? {},
      );
    }
    this.requestOptions = options.requestOptions;
    this.promptTemplates = {
      ...autodetectPromptTemplates(options.model, templateType),
      ...options.promptTemplates,
    };
    this.templateMessages =
      options.templateMessages ??
      autodetectTemplateFunction(
        options.model,
        this.providerName,
        options.template,
      );
    this.writeLog = options.writeLog;
    this.llmRequestHook = options.llmRequestHook;
    this.apiKey = options.apiKey;
    this.apiBase = options.apiBase;
    if (this.apiBase && !this.apiBase.endsWith("/")) {
      this.apiBase = `${this.apiBase}/`;
    }

    this.engine = options.engine;
    this.apiVersion = options.apiVersion;
    this.apiType = options.apiType;
    this.region = options.region;
    this.projectId = options.projectId;
  }

  listModels(): Promise<string[]> {
    return Promise.resolve([]);
  }

  private _compileChatMessages(
    options: CompletionOptions,
    messages: ChatMessage[],
    functions?: any[],
  ) {
    let contextLength = this.contextLength;
    if (
      options.model !== this.model &&
      options.model in CONTEXT_LENGTH_FOR_MODEL
    ) {
      contextLength =
        CONTEXT_LENGTH_FOR_MODEL[options.model] || DEFAULT_CONTEXT_LENGTH;
    }

    return compileChatMessages(
      options.model,
      messages,
      contextLength,
      options.maxTokens ?? DEFAULT_MAX_TOKENS,
      this.supportsImages(),
      undefined,
      functions,
      this.systemMessage,
    );
  }

  private _getSystemMessage(): string | undefined {
    // TODO: Merge with config system message
    return this.systemMessage;
  }

  private _templatePromptLikeMessages(prompt: string): string {
    if (!this.templateMessages) {
      return prompt;
    }

    const msgs: ChatMessage[] = [{ role: "user", content: prompt }];

    const systemMessage = this._getSystemMessage();
    if (systemMessage) {
      msgs.unshift({ role: "system", content: systemMessage });
    }

    return this.templateMessages(msgs);
  }

  private _compileLogMessage(
    prompt: string,
    completionOptions: CompletionOptions,
  ): string {
    const dict = { contextLength: this.contextLength, ...completionOptions };
    const settings = Object.entries(dict)
      .map(([key, value]) => `${key}: ${value}`)
      .join("\n");
    return `Settings:
${settings}

############################################

${prompt}`;
  }

  private _logTokensGenerated(model: string, completion: string) {
    const tokens = this.countTokens(completion);
    Telemetry.capture("tokens_generated", {
      model: model,
      provider: this.providerName,
      tokens: tokens,
    });
    DevDataSqliteDb.logTokensGenerated(model, this.providerName, tokens);
  }

  fetch(url: RequestInfo | URL, init?: RequestInit): Promise<Response> {
    // Custom Node.js fetch
    const customFetch = async (input: URL | RequestInfo, init: any) => {
      try {
        const resp = await fetchwithRequestOptions(
          new URL(input as any),
          { ...init },
          { ...this.requestOptions },
        );

        if (!resp.ok) {
          let text = await resp.text();
          if (resp.status === 404 && !resp.url.includes("/v1")) {
            if (text.includes("try pulling it first")) {
              const model = JSON.parse(text).error.split(" ")[1].slice(1, -1);
              text = `The model "${model}" was not found. To download it, run \`ollama run ${model}\`.`;
            } else if (text.includes("/api/chat")) {
              text =
                "The /api/chat endpoint was not found. This may mean that you are using an older version of Ollama that does not support /api/chat. Upgrading to the latest version will solve the issue.";
            } else {
              text =
                "This may mean that you forgot to add '/v1' to the end of your 'apiBase' in config.json.";
            }
          }
          throw new Error(
            `HTTP ${resp.status} ${resp.statusText} from ${resp.url}\n\n${text}`,
          );
        }

        return resp;
      } catch (e: any) {
        if (
          e.code === "ECONNREFUSED" &&
          e.message.includes("http://127.0.0.1:11434")
        ) {
          throw new Error(
            "Failed to connect to local Ollama instance. To start Ollama, first download it at https://ollama.ai.",
          );
        }
        throw new Error(`${e}`);
      }
    };
    return withExponentialBackoff<Response>(
      () => customFetch(url, init) as any,
      5,
      0.5,
    );
  }

  private _parseCompletionOptions(options: LLMFullCompletionOptions) {
    const log = options.log ?? true;
    const raw = options.raw ?? false;
    options.log = undefined;

    const completionOptions: CompletionOptions = mergeJson(
      this.completionOptions,
      options,
    );

    return { completionOptions, log, raw };
  }

  private _formatChatMessages(messages: ChatMessage[]): string {
    const msgsCopy = messages ? messages.map((msg) => ({ ...msg })) : [];
    let formatted = "";
    for (const msg of msgsCopy) {
      if ("content" in msg && Array.isArray(msg.content)) {
        const content = stripImages(msg.content);
        msg.content = content;
      }
      formatted += `<${msg.role}>\n${msg.content || ""}\n\n`;
    }
    return formatted;
  }

  async *streamComplete(
    _prompt: string,
    options: LLMFullCompletionOptions = {},
  ) {
    const { completionOptions, log, raw } =
      this._parseCompletionOptions(options);

    let prompt = pruneRawPromptFromTop(
      completionOptions.model,
      this.contextLength,
      _prompt,
      completionOptions.maxTokens ?? DEFAULT_MAX_TOKENS,
    );

    if (!raw) {
      prompt = this._templatePromptLikeMessages(prompt);
    }

    if (log) {
      if (this.writeLog) {
        await this.writeLog(this._compileLogMessage(prompt, completionOptions));
      }
      if (this.llmRequestHook) {
        this.llmRequestHook(completionOptions.model, prompt);
      }
    }

    let completion = "";
    for await (const chunk of this._streamComplete(prompt, completionOptions)) {
      completion += chunk;
      yield chunk;
    }

    this._logTokensGenerated(completionOptions.model, completion);

    if (log && this.writeLog) {
      await this.writeLog(`Completion:\n\n${completion}\n\n`);
    }

    return { prompt, completion, completionOptions };
  }

  async complete(_prompt: string, options: LLMFullCompletionOptions = {}) {
    const { completionOptions, log, raw } =
      this._parseCompletionOptions(options);

    let prompt = pruneRawPromptFromTop(
      completionOptions.model,
      this.contextLength,
      _prompt,
      completionOptions.maxTokens ?? DEFAULT_MAX_TOKENS,
    );

    if (!raw) {
      prompt = this._templatePromptLikeMessages(prompt);
    }

    if (log) {
      if (this.writeLog) {
        await this.writeLog(this._compileLogMessage(prompt, completionOptions));
      }
      if (this.llmRequestHook) {
        this.llmRequestHook(completionOptions.model, prompt);
      }
    }

    const completion = await this._complete(prompt, completionOptions);

    this._logTokensGenerated(completionOptions.model, completion);
    if (log && this.writeLog) {
      await this.writeLog(`Completion:\n\n${completion}\n\n`);
    }

    return completion;
  }

  async chat(messages: ChatMessage[], options: LLMFullCompletionOptions = {}) {
    let completion = "";
    for await (const chunk of this.streamChat(messages, options)) {
      completion += chunk.content;
    }
    return { role: "assistant" as ChatMessageRole, content: completion };
  }

  async *streamChat(
    _messages: ChatMessage[],
    options: LLMFullCompletionOptions = {},
  ): AsyncGenerator<ChatMessage, PromptLog> {
    const { completionOptions, log, raw } =
      this._parseCompletionOptions(options);

    const messages = this._compileChatMessages(completionOptions, _messages);

    const prompt = this.templateMessages
      ? this.templateMessages(messages)
      : this._formatChatMessages(messages);
    if (log) {
      if (this.writeLog) {
        await this.writeLog(this._compileLogMessage(prompt, completionOptions));
      }
      if (this.llmRequestHook) {
        this.llmRequestHook(completionOptions.model, prompt);
      }
    }

    let completion = "";

    try {
      if (this.templateMessages) {
        for await (const chunk of this._streamComplete(
          prompt,
          completionOptions,
        )) {
          completion += chunk;
          yield { role: "assistant", content: chunk };
        }
      } else {
        for await (const chunk of this._streamChat(
          messages,
          completionOptions,
        )) {
          completion += chunk.content;
          yield chunk;
        }
      }
    } catch (error) {
      console.log(error);
      throw error;
    }

    this._logTokensGenerated(completionOptions.model, completion);
    if (log && this.writeLog) {
      await this.writeLog(`Completion:\n\n${completion}\n\n`);
    }

    return {
      prompt,
      completion,
      completionOptions,
    };
  }

  // biome-ignore lint/correctness/useYield: Purposefully not implemented
  protected async *_streamComplete(
    prompt: string,
    options: CompletionOptions,
  ): AsyncGenerator<string> {
    throw new Error("Not implemented");
  }

  protected async *_streamChat(
    messages: ChatMessage[],
    options: CompletionOptions,
  ): AsyncGenerator<ChatMessage> {
    if (!this.templateMessages) {
      throw new Error(
        "You must either implement templateMessages or _streamChat",
      );
    }

    for await (const chunk of this._streamComplete(
      this.templateMessages(messages),
      options,
    )) {
      yield { role: "assistant", content: chunk };
    }
  }

  protected async _complete(prompt: string, options: CompletionOptions) {
    let completion = "";
    for await (const chunk of this._streamComplete(prompt, options)) {
      completion += chunk;
    }
    return completion;
  }

  countTokens(text: string): number {
    return countTokens(text, this.model);
  }

  protected collectArgs(options: CompletionOptions): any {
    return {
      ...DEFAULT_ARGS,
      // model: this.model,
      ...options,
    };
  }

  public renderPromptTemplate(
    template: PromptTemplate,
    history: ChatMessage[],
    otherData: Record<string, string>,
    canPutWordsInModelsMouth = false,
  ): string | ChatMessage[] {
    if (typeof template === "string") {
      const data: any = {
        history: history,
        ...otherData,
      };
      if (history.length > 0 && history[0].role === "system") {
        data.system_message = history.shift()!.content;
      }

      const compiledTemplate = Handlebars.compile(template);
      return compiledTemplate(data);
    }
    const rendered = template(history, {
      ...otherData,
      supportsCompletions: this.supportsCompletions() ? "true" : "false",
      supportsPrefill: this.supportsPrefill() ? "true" : "false",
    });
    if (
      typeof rendered !== "string" &&
      rendered[rendered.length - 1]?.role === "assistant" &&
      !canPutWordsInModelsMouth
    ) {
      // Some providers don't allow you to put words in the model's mouth
      // So we have to manually compile the prompt template and use
      // raw /completions, not /chat/completions
      const templateMessages = autodetectTemplateFunction(
        this.model,
        this.providerName,
        autodetectTemplateType(this.model),
      );
      return templateMessages(rendered);
    }
    return rendered;
  }
}<|MERGE_RESOLUTION|>--- conflicted
+++ resolved
@@ -1,9 +1,5 @@
-<<<<<<< HEAD
-import type {
-=======
 import Handlebars from "handlebars";
 import {
->>>>>>> 0d78fe87
   ChatMessage,
   ChatMessageRole,
   CompletionOptions,
