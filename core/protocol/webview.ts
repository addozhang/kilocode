import { ConfigResult } from "@continuedev/config-yaml";
import { SerializedOrgWithProfiles } from "../config/ProfileLifecycleManager.js";
import { ControlPlaneSessionInfo } from "../control-plane/client.js";
import type {
  BrowserSerializedContinueConfig,
  ContextItemWithId,
  ContextProviderName,
  IndexingProgressUpdate,
  IndexingStatus,
} from "../index.js";

export type ToWebviewFromIdeOrCoreProtocol = {
  configUpdate: [
    {
      result: ConfigResult<BrowserSerializedContinueConfig>;
      profileId: string | null;
      organizations: SerializedOrgWithProfiles[];
      selectedOrgId: string | null;
    },
    void,
  ];
  getDefaultModelTitle: [undefined, string | undefined];
  indexProgress: [IndexingProgressUpdate, void]; // Codebase
  "indexing/statusUpdate": [IndexingStatus, void]; // Docs, etc.
  refreshSubmenuItems: [
    {
      providers: "all" | "dependsOnIndexing" | ContextProviderName[];
    },
    void,
  ];
  didCloseFiles: [{ uris: string[] }, void];
  isContinueInputFocused: [undefined, boolean];
  addContextItem: [
    {
      historyIndex: number;
      item: ContextItemWithId;
    },
    void,
  ];
  setTTSActive: [boolean, void];
  getWebviewHistoryLength: [undefined, number];
  getCurrentSessionId: [undefined, string];
  "jetbrains/setColors": [Record<string, string>, void];
<<<<<<< HEAD
  sessionUpdate: [{ sessionInfo: ControlPlaneSessionInfo | undefined }, void];
=======
  toolCallPartialOutput: [
    { toolCallId: string; contextItems: any[] },
    void,
  ];
>>>>>>> b23bc44e
};<|MERGE_RESOLUTION|>--- conflicted
+++ resolved
@@ -41,12 +41,6 @@
   getWebviewHistoryLength: [undefined, number];
   getCurrentSessionId: [undefined, string];
   "jetbrains/setColors": [Record<string, string>, void];
-<<<<<<< HEAD
   sessionUpdate: [{ sessionInfo: ControlPlaneSessionInfo | undefined }, void];
-=======
-  toolCallPartialOutput: [
-    { toolCallId: string; contextItems: any[] },
-    void,
-  ];
->>>>>>> b23bc44e
+  toolCallPartialOutput: [{ toolCallId: string; contextItems: any[] }, void];
 };