--- conflicted
+++ resolved
@@ -13,25 +13,14 @@
   getLanguageForFile,
   getParserForFile,
   supportedLanguages,
-<<<<<<< HEAD
-} from "../util/treeSitter";
-import { type DatabaseConnection, SqliteDb, tagToString } from "./refreshIndex";
-=======
 } from "../util/treeSitter.js";
 import { DatabaseConnection, SqliteDb, tagToString } from "./refreshIndex.js";
->>>>>>> 0d78fe87
 import {
-  type CodebaseIndex,
   IndexResultType,
-<<<<<<< HEAD
-  type MarkCompleteCallback,
-  type RefreshIndexResults,
-} from "./types";
-=======
   MarkCompleteCallback,
   RefreshIndexResults,
+  type CodebaseIndex,
 } from "./types.js";
->>>>>>> 0d78fe87
 
 export class CodeSnippetsCodebaseIndex implements CodebaseIndex {
   artifactId = "codeSnippets";
