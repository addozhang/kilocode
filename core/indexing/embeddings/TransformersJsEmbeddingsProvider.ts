<<<<<<< HEAD
import {
  env,
  pipeline,
  type PipelineType,
} from "../../vendor/node_modules/@xenova/transformers";

import path from "node:path";
import BaseEmbeddingsProvider from "./BaseEmbeddingsProvider";
=======
// @ts-ignore
import { PipelineType, env, pipeline } from "../../vendor/modules/@xenova/transformers/src/transformers.js";

import path from "path";
import BaseEmbeddingsProvider from "./BaseEmbeddingsProvider.js";
>>>>>>> 0d78fe87

env.allowLocalModels = true;
env.allowRemoteModels = false;
if (typeof window === "undefined") {
  // The embeddings provider should just never be called in the browser
  env.localModelPath = path.join(__dirname, "..", "models");
}

class EmbeddingsPipeline {
  static task: PipelineType = "feature-extraction";
  static model = "all-MiniLM-L6-v2";
  static instance: any | null = null;

  static async getInstance() {
    if (EmbeddingsPipeline.instance === null) {
      EmbeddingsPipeline.instance = await pipeline(
        EmbeddingsPipeline.task,
        EmbeddingsPipeline.model,
      );
    }

    return EmbeddingsPipeline.instance;
  }
}

export class TransformersJsEmbeddingsProvider extends BaseEmbeddingsProvider {
  static MaxGroupSize = 4;

<<<<<<< HEAD
  constructor() {
    super({ model: EmbeddingsPipeline.model }, () => Promise.resolve(null));
=======
  constructor(modelPath?: string) {
    super({ model: "all-MiniLM-L2-v6" }, () => Promise.resolve(null));
    if (modelPath) {
      env.localModelPath = modelPath;
    }
>>>>>>> 0d78fe87
  }

  get id(): string {
    return EmbeddingsPipeline.model;
  }

  async embed(chunks: string[]) {
    const extractor = await EmbeddingsPipeline.getInstance();

    if (!extractor) {
      throw new Error("TransformerJS embeddings pipeline is not initialized");
    }

    if (chunks.length === 0) {
      return [];
    }

    const outputs = [];
    for (
      let i = 0;
      i < chunks.length;
      i += TransformersJsEmbeddingsProvider.MaxGroupSize
    ) {
      const chunkGroup = chunks.slice(
        i,
        i + TransformersJsEmbeddingsProvider.MaxGroupSize,
      );
      const output = await extractor(chunkGroup, {
        pooling: "mean",
        normalize: true,
      });
      outputs.push(...output.tolist());
    }
    return outputs;
  }
}

export default TransformersJsEmbeddingsProvider;<|MERGE_RESOLUTION|>--- conflicted
+++ resolved
@@ -1,19 +1,12 @@
-<<<<<<< HEAD
+// @ts-ignore
 import {
+  PipelineType,
   env,
   pipeline,
-  type PipelineType,
-} from "../../vendor/node_modules/@xenova/transformers";
-
-import path from "node:path";
-import BaseEmbeddingsProvider from "./BaseEmbeddingsProvider";
-=======
-// @ts-ignore
-import { PipelineType, env, pipeline } from "../../vendor/modules/@xenova/transformers/src/transformers.js";
+} from "../../vendor/modules/@xenova/transformers/src/transformers.js";
 
 import path from "path";
 import BaseEmbeddingsProvider from "./BaseEmbeddingsProvider.js";
->>>>>>> 0d78fe87
 
 env.allowLocalModels = true;
 env.allowRemoteModels = false;
@@ -42,16 +35,11 @@
 export class TransformersJsEmbeddingsProvider extends BaseEmbeddingsProvider {
   static MaxGroupSize = 4;
 
-<<<<<<< HEAD
-  constructor() {
-    super({ model: EmbeddingsPipeline.model }, () => Promise.resolve(null));
-=======
   constructor(modelPath?: string) {
     super({ model: "all-MiniLM-L2-v6" }, () => Promise.resolve(null));
     if (modelPath) {
       env.localModelPath = modelPath;
     }
->>>>>>> 0d78fe87
   }
 
   get id(): string {
