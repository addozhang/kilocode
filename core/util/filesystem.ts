import * as fs from "node:fs";

import { fileURLToPath } from "node:url";
import {
<<<<<<< HEAD
  ContinueRcJson,
  DocumentSymbol,
=======
>>>>>>> ee08c5c1
  FileStatsMap,
  FileType,
  IDE,
  IdeInfo,
  IdeSettings,
  IndexTag,
  Location,
  Problem,
  Range,
  RangeInFile,
  SignatureHelp,
  TerminalOptions,
  Thread,
  ToastType,
} from "../index.js";

class FileSystemIde implements IDE {
  constructor(private readonly workspaceDir: string) {}

  async readSecrets(keys: string[]): Promise<Record<string, string>> {
    return {};
  }

  async writeSecrets(secrets: { [key: string]: string }): Promise<void> {}

  showToast(
    type: ToastType,
    message: string,
    ...otherParams: any[]
  ): Promise<void> {
    return Promise.resolve();
  }

  fileExists(fileUri: string): Promise<boolean> {
    const filepath = fileURLToPath(fileUri);
    return Promise.resolve(fs.existsSync(filepath));
  }

  gotoDefinition(location: Location): Promise<RangeInFile[]> {
    return Promise.resolve([]);
  }

<<<<<<< HEAD
  getReferences(location: Location): Promise<RangeInFile[]> {
    return Promise.resolve([]);
  }

  getDocumentSymbols(fileUri: string): Promise<DocumentSymbol[]> {
    return Promise.resolve([]);
=======
  gotoTypeDefinition(location: Location): Promise<RangeInFile[]> {
    return Promise.resolve([]);
  }

  getSignatureHelp(location: Location): Promise<SignatureHelp | null> {
    return Promise.resolve(null);
>>>>>>> ee08c5c1
  }

  onDidChangeActiveTextEditor(callback: (fileUri: string) => void): void {
    return;
  }

  isWorkspaceRemote(): Promise<boolean> {
    return Promise.resolve(false);
  }

  async getIdeSettings(): Promise<IdeSettings> {
    return {
      remoteConfigServerUrl: undefined,
      remoteConfigSyncPeriod: 60,
      userToken: "",
      continueTestEnvironment: "none",
      pauseCodebaseIndexOnStart: false,
    };
  }

  async getFileStats(fileUris: string[]): Promise<FileStatsMap> {
    const result: FileStatsMap = {};
    for (const uri of fileUris) {
      try {
        const filepath = fileURLToPath(uri);
        const stats = fs.statSync(filepath);
        result[uri] = {
          lastModified: stats.mtimeMs,
          size: stats.size,
        };
      } catch (error) {
        console.error(`Error getting last modified time for ${uri}:`, error);
      }
    }
    return result;
  }

  getGitRootPath(dir: string): Promise<string | undefined> {
    return Promise.resolve(dir);
  }

  async listDir(dir: string): Promise<[string, FileType][]> {
    const filepath = fileURLToPath(dir);
    const all: [string, FileType][] = fs
      .readdirSync(filepath, { withFileTypes: true })
      .map((dirent: any) => [
        dirent.name,
        dirent.isDirectory()
          ? (2 as FileType.Directory)
          : dirent.isSymbolicLink()
            ? (64 as FileType.SymbolicLink)
            : (1 as FileType.File),
      ]);
    return Promise.resolve(all);
  }

  getRepoName(dir: string): Promise<string | undefined> {
    return Promise.resolve(undefined);
  }

  async getTags(artifactId: string): Promise<IndexTag[]> {
    const directory = (await this.getWorkspaceDirs())[0];
    return [
      {
        artifactId,
        branch: await this.getBranch(directory),
        directory,
      },
    ];
  }

  getIdeInfo(): Promise<IdeInfo> {
    return Promise.resolve({
      ideType: "vscode",
      name: "na",
      version: "0.1",
      remoteName: "na",
      extensionVersion: "na",
      isPrerelease: false,
    });
  }

  readRangeInFile(fileUri: string, range: Range): Promise<string> {
    return Promise.resolve("");
  }

  isTelemetryEnabled(): Promise<boolean> {
    return Promise.resolve(true);
  }

  getUniqueId(): Promise<string> {
    return Promise.resolve("NOT_UNIQUE");
  }

  getDiff(includeUnstaged: boolean): Promise<string[]> {
    return Promise.resolve([]);
  }

  getClipboardContent(): Promise<{ text: string; copiedAt: string }> {
    return Promise.resolve({ text: "", copiedAt: new Date().toISOString() });
  }

  getTerminalContents(): Promise<string> {
    return Promise.resolve("");
  }

  async getDebugLocals(threadIndex: number): Promise<string> {
    return Promise.resolve("");
  }

  async getTopLevelCallStackSources(
    threadIndex: number,
    stackDepth: number,
  ): Promise<string[]> {
    return Promise.resolve([]);
  }

  async getAvailableThreads(): Promise<Thread[]> {
    return Promise.resolve([]);
  }

  showLines(
    fileUri: string,
    startLine: number,
    endLine: number,
  ): Promise<void> {
    return Promise.resolve();
  }

  getWorkspaceDirs(): Promise<string[]> {
    return Promise.resolve([this.workspaceDir]);
  }

  writeFile(fileUri: string, contents: string): Promise<void> {
    const filepath = fileURLToPath(fileUri);
    return new Promise((resolve, reject) => {
      fs.writeFile(filepath, contents, (err) => {
        if (err) {
          reject(err);
        }
        resolve();
      });
    });
  }

  showVirtualFile(title: string, contents: string): Promise<void> {
    return Promise.resolve();
  }

  openFile(path: string): Promise<void> {
    return Promise.resolve();
  }

  openUrl(url: string): Promise<void> {
    return Promise.resolve();
  }

  runCommand(command: string, options?: TerminalOptions): Promise<void> {
    return Promise.resolve();
  }

  saveFile(fileUri: string): Promise<void> {
    return Promise.resolve();
  }

  readFile(fileUri: string): Promise<string> {
    const filepath = fileURLToPath(fileUri);
    return new Promise((resolve, reject) => {
      fs.readFile(filepath, "utf8", (err, contents) => {
        if (err) {
          reject(err);
        }
        resolve(contents);
      });
    });
  }

  getCurrentFile(): Promise<undefined> {
    return Promise.resolve(undefined);
  }

  getBranch(dir: string): Promise<string> {
    return Promise.resolve("");
  }

  getOpenFiles(): Promise<string[]> {
    return Promise.resolve([]);
  }

  getPinnedFiles(): Promise<string[]> {
    return Promise.resolve([]);
  }

  async getSearchResults(query: string, maxResults?: number): Promise<string> {
    return "";
  }

  async getFileResults(
    pattern: string,
    maxResults?: number,
  ): Promise<string[]> {
    return [];
  }

  async getProblems(fileUri?: string | undefined): Promise<Problem[]> {
    return Promise.resolve([]);
  }

  async subprocess(command: string, cwd?: string): Promise<[string, string]> {
    return ["", ""];
  }
}

export default FileSystemIde;<|MERGE_RESOLUTION|>--- conflicted
+++ resolved
@@ -2,11 +2,7 @@
 
 import { fileURLToPath } from "node:url";
 import {
-<<<<<<< HEAD
-  ContinueRcJson,
   DocumentSymbol,
-=======
->>>>>>> ee08c5c1
   FileStatsMap,
   FileType,
   IDE,
@@ -49,21 +45,20 @@
     return Promise.resolve([]);
   }
 
-<<<<<<< HEAD
-  getReferences(location: Location): Promise<RangeInFile[]> {
-    return Promise.resolve([]);
-  }
-
-  getDocumentSymbols(fileUri: string): Promise<DocumentSymbol[]> {
-    return Promise.resolve([]);
-=======
   gotoTypeDefinition(location: Location): Promise<RangeInFile[]> {
     return Promise.resolve([]);
   }
 
   getSignatureHelp(location: Location): Promise<SignatureHelp | null> {
     return Promise.resolve(null);
->>>>>>> ee08c5c1
+  }
+
+  getReferences(location: Location): Promise<RangeInFile[]> {
+    return Promise.resolve([]);
+  }
+
+  getDocumentSymbols(fileUri: string): Promise<DocumentSymbol[]> {
+    return Promise.resolve([]);
   }
 
   onDidChangeActiveTextEditor(callback: (fileUri: string) => void): void {
