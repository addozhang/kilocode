--- conflicted
+++ resolved
@@ -57,11 +57,8 @@
 } from "./config/onboarding";
 import { createNewWorkspaceBlockFile } from "./config/workspace/workspaceBlocks";
 import { MCPManagerSingleton } from "./context/mcp/MCPManagerSingleton";
-<<<<<<< HEAD
+import { setMdmLicenseKey } from "./control-plane/mdm/mdm";
 import { ApplyAbortManager } from "./edit/applyAbortManager";
-=======
-import { setMdmLicenseKey } from "./control-plane/mdm/mdm";
->>>>>>> 60da7732
 import { streamDiffLines } from "./edit/streamDiffLines";
 import { shouldIgnore } from "./indexing/shouldIgnore";
 import { walkDirCache } from "./indexing/walkDir";
@@ -71,9 +68,6 @@
 import type { FromCoreProtocol, ToCoreProtocol } from "./protocol";
 import { OnboardingModes } from "./protocol/core";
 import type { IMessenger, Message } from "./protocol/messenger";
-<<<<<<< HEAD
-=======
-import { StreamAbortManager } from "./util/abortManager";
 import { getUriPathBasename } from "./util/uri";
 
 const hasRulesFiles = (uris: string[]): boolean => {
@@ -85,7 +79,6 @@
   }
   return false;
 };
->>>>>>> 60da7732
 
 export class Core {
   configHandler: ConfigHandler;
