declare global {
  interface Window {
    ide?: "vscode";
    windowId: string;
    serverUrl: string;
    vscMachineId: string;
    vscMediaUrl: string;
    fullColorTheme?: {
      rules?: {
        token?: string;
        foreground?: string;
      }[];
    };
    colorThemeName?: string;
    workspacePaths?: string[];
    postIntellijMessage?: (
      messageType: string,
      data: any,
      messageIde: string
    ) => void;
  }
}

export interface ChunkWithoutID {
  content: string;
  startLine: number;
  endLine: number;
  otherMetadata?: { [key: string]: any };
}

export interface Chunk extends ChunkWithoutID {
  digest: string;
  filepath: string;
  index: number; // Index of the chunk in the document at filepath
}

export interface IndexingProgressUpdate {
  progress: number;
  desc: string;
}

export interface LLMReturnValue {
  prompt: string;
  completion: string;
}
export interface ILLM extends LLMOptions {
  get providerName(): ModelProvider;

  uniqueId: string;
  model: string;

  title?: string;
  systemMessage?: string;
  contextLength: number;
  completionOptions: CompletionOptions;
  requestOptions?: RequestOptions;
  promptTemplates?: Record<string, string>;
  templateMessages?: (messages: ChatMessage[]) => string;
  writeLog?: (str: string) => Promise<void>;
  llmRequestHook?: (model: string, prompt: string) => any;
  apiKey?: string;
  apiBase?: string;

  engine?: string;
  apiVersion?: string;
  apiType?: string;
  region?: string;
  projectId?: string;

  _fetch?: (input: any, init?: any) => Promise<any>;

  complete(prompt: string, options?: LLMFullCompletionOptions): Promise<string>;

  streamComplete(
    prompt: string,
    options?: LLMFullCompletionOptions
  ): AsyncGenerator<string, LLMReturnValue>;

  streamChat(
    messages: ChatMessage[],
    options?: LLMFullCompletionOptions
  ): AsyncGenerator<ChatMessage, LLMReturnValue>;

  chat(
    messages: ChatMessage[],
    options?: LLMFullCompletionOptions
  ): Promise<ChatMessage>;

  countTokens(text: string): number;

  supportsImages(): boolean;

  listModels(): Promise<string[]>;
}

export type ContextProviderType = "normal" | "query" | "submenu";

export interface ContextProviderDescription {
  title: string;
  displayTitle: string;
  description: string;
  renderInlineAs?: string;
  type: ContextProviderType;
}

export interface ContextProviderExtras {
  fullInput: string;
  embeddingsProvider: EmbeddingsProvider;
  llm: ILLM;
  ide: IDE;
  selectedCode: RangeInFile[];
}

export interface LoadSubmenuItemsArgs {
  ide: IDE;
}

export interface CustomContextProvider {
  title: string;
  displayTitle?: string;
  description?: string;
  renderInlineAs?: string;
  type?: ContextProviderType;
  getContextItems(
    query: string,
    extras: ContextProviderExtras
  ): Promise<ContextItem[]>;
  loadSubmenuItems?: (
    args: LoadSubmenuItemsArgs
  ) => Promise<ContextSubmenuItem[]>;
}

export interface ContextSubmenuItem {
  id: string;
  title: string;
  description: string;
}

export interface IContextProvider {
  get description(): ContextProviderDescription;

  getContextItems(
    query: string,
    extras: ContextProviderExtras
  ): Promise<ContextItem[]>;

  loadSubmenuItems(args: LoadSubmenuItemsArgs): Promise<ContextSubmenuItem[]>;
}

export interface PersistedSessionInfo {
  history: ChatHistory;
  title: string;
  workspaceDirectory: string;
  sessionId: string;
}

export interface SessionInfo {
  sessionId: string;
  title: string;
  dateCreated: string;
  workspaceDirectory: string;
}

export interface RangeInFile {
  filepath: string;
  range: Range;
}

export interface Range {
  start: Position;
  end: Position;
}
export interface Position {
  line: number;
  character: number;
}
export interface FileEdit {
  filepath: string;
  range: Range;
  replacement: string;
}

export interface ContinueError {
  title: string;
  message: string;
}

export interface CompletionOptions extends BaseCompletionOptions {
  model: string;
}

export type ChatMessageRole = "user" | "assistant" | "system";

export interface MessagePart {
  type: "text" | "imageUrl";
  text?: string;
  imageUrl?: { url: string };
}

export type MessageContent = string | MessagePart[];

export interface ChatMessage {
  role: ChatMessageRole;
  content: MessageContent;
}

export interface ContextItemId {
  providerTitle: string;
  itemId: string;
}

export interface ContextItem {
  content: string;
  name: string;
  description: string;
  editing?: boolean;
  editable?: boolean;
}

export interface ContextItemWithId {
  content: string;
  name: string;
  description: string;
  id: ContextItemId;
  editing?: boolean;
  editable?: boolean;
}

export interface ChatHistoryItem {
  message: ChatMessage;
  editorState?: any;
  contextItems: ContextItemWithId[];
  promptLogs?: [string, string][]; // [prompt, completion]
}

export type ChatHistory = ChatHistoryItem[];

// LLM

export interface LLMFullCompletionOptions extends BaseCompletionOptions {
  raw?: boolean;
  log?: boolean;

  model?: string;
}
export interface LLMOptions {
  model: string;

  title?: string;
  uniqueId?: string;
  systemMessage?: string;
  contextLength?: number;
  completionOptions?: CompletionOptions;
  requestOptions?: RequestOptions;
  template?: TemplateType;
  promptTemplates?: Record<string, string>;
  templateMessages?: (messages: ChatMessage[]) => string;
  writeLog?: (str: string) => Promise<void>;
  llmRequestHook?: (model: string, prompt: string) => any;
  apiKey?: string;
  apiBase?: string;

  // Azure options
  engine?: string;
  apiVersion?: string;
  apiType?: string;

  // GCP Options
  region?: string;
  projectId?: string;
}
type RequireAtLeastOne<T, Keys extends keyof T = keyof T> = Pick<
  T,
  Exclude<keyof T, Keys>
> &
  {
    [K in Keys]-?: Required<Pick<T, K>> & Partial<Pick<T, Exclude<Keys, K>>>;
  }[Keys];

export interface CustomLLMWithOptionals {
  options?: LLMOptions;
  streamCompletion?: (
    prompt: string,
    options: CompletionOptions,
    fetch: (input: RequestInfo | URL, init?: RequestInit) => Promise<Response>
  ) => AsyncGenerator<string>;
  streamChat?: (
    messages: ChatMessage[],
    options: CompletionOptions,
    fetch: (input: RequestInfo | URL, init?: RequestInit) => Promise<Response>
  ) => AsyncGenerator<string>;
  listModels?: (
    fetch: (input: RequestInfo | URL, init?: RequestInit) => Promise<Response>
  ) => Promise<string[]>;
}

/**
 * The LLM interface requires you to specify either `streamCompletion` or `streamChat` (or both).
 */
export type CustomLLM = RequireAtLeastOne<
  CustomLLMWithOptionals,
  "streamCompletion" | "streamChat"
>;

// IDE

export interface DiffLine {
  type: "new" | "old" | "same";
  line: string;
}

export class Problem {
  filepath: string;
  range: Range;
  message: string;
}

export type IdeType = "vscode" | "jetbrains";
export interface IdeInfo {
  ideType: IdeType;
  name: string;
  version: string;
  remoteName: string;
}

export interface IDE {
  getIdeInfo(): Promise<IdeInfo>;
  getDiff(): Promise<string>;
  isTelemetryEnabled(): Promise<boolean>;
  getUniqueId(): Promise<string>;
  getTerminalContents(): Promise<string>;
  listWorkspaceContents(directory?: string): Promise<string[]>;
  listFolders(): Promise<string[]>;
  getWorkspaceDirs(): Promise<string[]>;
  getWorkspaceConfigs(): Promise<ContinueRcJson[]>;
  writeFile(path: string, contents: string): Promise<void>;
  showVirtualFile(title: string, contents: string): Promise<void>;
  getContinueDir(): Promise<string>;
  openFile(path: string): Promise<void>;
  runCommand(command: string): Promise<void>;
  saveFile(filepath: string): Promise<void>;
  readFile(filepath: string): Promise<string>;
  readRangeInFile(filepath: string, range: Range): Promise<string>;
  showLines(
    filepath: string,
    startLine: number,
    endLine: number
  ): Promise<void>;
  showDiff(
    filepath: string,
    newContents: string,
    stepIndex: number
  ): Promise<void>;
  getOpenFiles(): Promise<string[]>;
  getPinnedFiles(): Promise<string[]>;
  getSearchResults(query: string): Promise<string>;
  subprocess(command: string): Promise<[string, string]>;
  getProblems(filepath?: string | undefined): Promise<Problem[]>;
  getBranch(dir: string): Promise<string>;
  getStats(directory: string): Promise<{ [path: string]: number }>;
}

// Slash Commands

export interface ContinueSDK {
  ide: IDE;
  llm: ILLM;
  addContextItem: (item: ContextItemWithId) => void;
  history: ChatMessage[];
  input: string;
  params?: { [key: string]: any } | undefined;
  contextItems: ContextItemWithId[];
}

export interface SlashCommand {
  name: string;
  description: string;
  params?: { [key: string]: any };
  run: (sdk: ContinueSDK) => AsyncGenerator<string | undefined>;

  // If true, this command will be run in NodeJs and have access to the filesystem and other Node-only APIs
  // You must make sure to dynamically import any Node-only dependencies in your command so that it doesn't break in the browser
  runInNodeJs?: boolean;
}

// Config

type StepName =
  | "AnswerQuestionChroma"
  | "GenerateShellCommandStep"
  | "EditHighlightedCodeStep"
  | "ShareSessionStep"
  | "CommentCodeStep"
  | "ClearHistoryStep"
  | "StackOverflowStep"
  | "OpenConfigStep"
  | "GenerateShellCommandStep"
  | "DraftIssueStep";

type ContextProviderName =
  | "diff"
  | "github"
  | "terminal"
  | "open"
  | "google"
  | "search"
  | "url"
  | "tree"
  | "http"
  | "codebase"
  | "problems"
  | "folder";

type TemplateType =
  | "llama2"
  | "alpaca"
  | "zephyr"
  | "phi2"
  | "phind"
  | "anthropic"
  | "chatml"
  | "none"
  | "openchat"
  | "deepseek"
  | "xwin-coder"
  | "neural-chat"
  | "codellama-70b"
  | "llava";

type ModelProvider =
  | "openai"
  | "free-trial"
  | "anthropic"
  | "together"
  | "ollama"
  | "huggingface-tgi"
  | "huggingface-inference-api"
  | "llama.cpp"
  | "replicate"
  | "text-gen-webui"
  | "google-palm"
  | "lmstudio"
  | "llamafile"
  | "gemini"
  | "mistral"
  | "bedrock"
  | "deepinfra"
  | "flowise";

export type ModelName =
  | "AUTODETECT"
  // OpenAI
  | "gpt-3.5-turbo"
  | "gpt-3.5-turbo-16k"
  | "gpt-4"
  | "gpt-3.5-turbo-0613"
  | "gpt-4-32k"
  | "gpt-4-turbo-preview"
  | "gpt-4-vision-preview"
  // Open Source
  | "mistral-7b"
  | "mistral-8x7b"
  | "llama2-7b"
  | "llama2-13b"
  | "codellama-7b"
  | "codellama-13b"
  | "codellama-34b"
  | "codellama-70b"
  | "phi2"
  | "phind-codellama-34b"
  | "wizardcoder-7b"
  | "wizardcoder-13b"
  | "wizardcoder-34b"
  | "zephyr-7b"
  | "codeup-13b"
  | "deepseek-7b"
  | "deepseek-33b"
  | "neural-chat-7b"
  // Anthropic
  | "claude-2"
  // Google PaLM
  | "chat-bison-001"
  // Gemini
  | "gemini-pro"
  // Mistral
  | "mistral-tiny"
  | "mistral-small"
  | "mistral-medium"
  // Tab autocomplete
  | "deepseek-1b"
  | "starcoder-1b"
  | "starcoder-3b"
  | "stable-code-3b";

export interface RequestOptions {
  timeout?: number;
  verifySsl?: boolean;
  caBundlePath?: string | string[];
  proxy?: string;
  headers?: { [key: string]: string };
  extraBodyProperties?: { [key: string]: any };
}

export interface StepWithParams {
  name: StepName;
  params: { [key: string]: any };
}

export interface ContextProviderWithParams {
  name: ContextProviderName;
  params: { [key: string]: any };
}

export interface SlashCommandDescription {
  name: string;
  description: string;
  params?: { [key: string]: any };
}

export interface CustomCommand {
  name: string;
  prompt: string;
  description: string;
}

interface BaseCompletionOptions {
  temperature?: number;
  topP?: number;
  topK?: number;
  minP?: number;
  presencePenalty?: number;
  frequencyPenalty?: number;
  mirostat?: number;
  stop?: string[];
  maxTokens?: number;
}

export interface ModelDescription {
  title: string;
  provider: ModelProvider;
  model: string;
  apiKey?: string;
  apiBase?: string;
  contextLength?: number;
  template?: TemplateType;
  completionOptions?: BaseCompletionOptions;
  systemMessage?: string;
  requestOptions?: RequestOptions;
  promptTemplates?: { [key: string]: string };
}

export type EmbeddingsProviderName = "transformers.js" | "ollama" | "openai";

export interface EmbedOptions {
  apiBase?: string;
  apiKey?: string;
  model?: string;
}

export interface EmbeddingsProviderDescription extends EmbedOptions {
  provider: EmbeddingsProviderName;
}

export interface EmbeddingsProvider {
  id: string;
  embed(chunks: string[]): Promise<number[][]>;
}

export interface TabAutocompleteOptions {
  useCopyBuffer: boolean;
  useSuffix: boolean;
  maxPromptTokens: number;
  debounceDelay: number;
  maxSuffixPercentage: number;
  prefixPercentage: number;
  template?: string;
  disableMultiLineCompletions?: boolean;
}

export interface SerializedContinueConfig {
  allowAnonymousTelemetry?: boolean;
  models: ModelDescription[];
  systemMessage?: string;
  completionOptions?: BaseCompletionOptions;
  slashCommands?: SlashCommandDescription[];
  customCommands?: CustomCommand[];
  contextProviders?: ContextProviderWithParams[];
  disableIndexing?: boolean;
  disableSessionTitles?: boolean;
  userToken?: string;
  embeddingsProvider?: EmbeddingsProviderDescription;
  tabAutocompleteModel?: ModelDescription;
  tabAutocompleteOptions?: Partial<TabAutocompleteOptions>;
}

export type ConfigMergeType = "merge" | "overwrite";

export type ContinueRcJson = Partial<SerializedContinueConfig> & {
  mergeBehavior: ConfigMergeType;
};

export interface Config {
  /** If set to true, Continue will collect anonymous usage data to improve the product. If set to false, we will collect nothing. Read here to learn more: https://continue.dev/docs/telemetry */
  allowAnonymousTelemetry?: boolean;
  /** Each entry in this array will originally be a ModelDescription, the same object from your config.json, but you may add CustomLLMs.
   * A CustomLLM requires you only to define an AsyncGenerator that calls the LLM and yields string updates. You can choose to define either `streamCompletion` or `streamChat` (or both).
   * Continue will do the rest of the work to construct prompt templates, handle context items, prune context, etc.
   */
  models: (CustomLLM | ModelDescription)[];
  /** A system message to be followed by all of your models */
  systemMessage?: string;
  /** The default completion options for all models */
  completionOptions?: BaseCompletionOptions;
  /** The list of slash commands that will be available in the sidebar */
  slashCommands?: SlashCommand[];
  /** Each entry in this array will originally be a ContextProviderWithParams, the same object from your config.json, but you may add CustomContextProviders.
   * A CustomContextProvider requires you only to define a title and getContextItems function. When you type '@title <query>', Continue will call `getContextItems(query)`.
   */
  contextProviders?: (CustomContextProvider | ContextProviderWithParams)[];
  /** If set to true, Continue will not index your codebase for retrieval */
  disableIndexing?: boolean;
  /** If set to true, Continue will not make extra requests to the LLM to generate a summary title of each session. */
  disableSessionTitles?: boolean;
  /** An optional token to identify a user. Not used by Continue unless you write custom coniguration that requires such a token */
  userToken?: string;
  /** The provider used to calculate embeddings. If left empty, Continue will use transformers.js to calculate the embeddings with all-MiniLM-L6-v2 */
  embeddingsProvider?: EmbeddingsProviderDescription | EmbeddingsProvider;
  /** The model that Continue will use for tab autocompletions. */
  tabAutocompleteModel?: CustomLLM | ModelDescription;
  /** Options for tab autocomplete */
  tabAutocompleteOptions?: Partial<TabAutocompleteOptions>;
}

export interface ContinueConfig {
  allowAnonymousTelemetry?: boolean;
  models: ILLM[];
  systemMessage?: string;
  completionOptions?: BaseCompletionOptions;
  slashCommands?: SlashCommand[];
  contextProviders?: IContextProvider[];
  disableSessionTitles?: boolean;
  disableIndexing?: boolean;
  userToken?: string;
  embeddingsProvider: EmbeddingsProvider;
  tabAutocompleteModel?: ILLM;
  tabAutocompleteOptions?: Partial<TabAutocompleteOptions>;
}

<<<<<<< HEAD
interface BrowserSerializedContinueConfig {
=======
export interface BrowserSerializedContinueConfig {
>>>>>>> b072ecdf
  allowAnonymousTelemetry?: boolean;
  models: ModelDescription[];
  systemMessage?: string;
  completionOptions?: BaseCompletionOptions;
  slashCommands?: SlashCommandDescription[];
  contextProviders?: ContextProviderDescription[];
  disableIndexing?: boolean;
  disableSessionTitles?: boolean;
  userToken?: string;
  embeddingsProvider?: string;
}<|MERGE_RESOLUTION|>--- conflicted
+++ resolved
@@ -646,11 +646,7 @@
   tabAutocompleteOptions?: Partial<TabAutocompleteOptions>;
 }
 
-<<<<<<< HEAD
-interface BrowserSerializedContinueConfig {
-=======
 export interface BrowserSerializedContinueConfig {
->>>>>>> b072ecdf
   allowAnonymousTelemetry?: boolean;
   models: ModelDescription[];
   systemMessage?: string;
