--- conflicted
+++ resolved
@@ -643,14 +643,10 @@
   | "nvidia"
   | "vllm"
   | "mock"
-<<<<<<< HEAD
-  | "cerebras";
-=======
   | "cerebras"
   | "askSage"
   | "vertexai"
   | "nebius";
->>>>>>> 0fad5c13
 
 export type ModelName =
   | "AUTODETECT"
