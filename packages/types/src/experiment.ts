import { z } from "zod"

import type { Keys, Equals, AssertEqual } from "./type-fu.js"

/**
 * ExperimentId
 */

<<<<<<< HEAD
export const experimentIds = [
	"autocomplete",
	"powerSteering",
	"concurrentFileReads",
	"disableCompletionCommand",
] as const //kilocode_change:autocomplete
=======
export const experimentIds = ["powerSteering", "disableCompletionCommand", "marketplace", "multiFileApplyDiff"] as const
>>>>>>> 23bbad04

export const experimentIdsSchema = z.enum(experimentIds)

export type ExperimentId = z.infer<typeof experimentIdsSchema>

/**
 * Experiments
 */

export const experimentsSchema = z.object({
<<<<<<< HEAD
	powerSteering: z.boolean(),
	concurrentFileReads: z.boolean(),
	autocomplete: z.boolean(), // kilocode_change
	disableCompletionCommand: z.boolean(),
=======
	powerSteering: z.boolean().optional(),
	disableCompletionCommand: z.boolean().optional(),
	marketplace: z.boolean().optional(),
	multiFileApplyDiff: z.boolean().optional(),
>>>>>>> 23bbad04
})

export type Experiments = z.infer<typeof experimentsSchema>

type _AssertExperiments = AssertEqual<Equals<ExperimentId, Keys<Experiments>>><|MERGE_RESOLUTION|>--- conflicted
+++ resolved
@@ -6,16 +6,13 @@
  * ExperimentId
  */
 
-<<<<<<< HEAD
 export const experimentIds = [
 	"autocomplete",
 	"powerSteering",
-	"concurrentFileReads",
 	"disableCompletionCommand",
+	"marketplace",
+	"multiFileApplyDiff",
 ] as const //kilocode_change:autocomplete
-=======
-export const experimentIds = ["powerSteering", "disableCompletionCommand", "marketplace", "multiFileApplyDiff"] as const
->>>>>>> 23bbad04
 
 export const experimentIdsSchema = z.enum(experimentIds)
 
@@ -26,17 +23,11 @@
  */
 
 export const experimentsSchema = z.object({
-<<<<<<< HEAD
-	powerSteering: z.boolean(),
-	concurrentFileReads: z.boolean(),
-	autocomplete: z.boolean(), // kilocode_change
-	disableCompletionCommand: z.boolean(),
-=======
 	powerSteering: z.boolean().optional(),
 	disableCompletionCommand: z.boolean().optional(),
 	marketplace: z.boolean().optional(),
 	multiFileApplyDiff: z.boolean().optional(),
->>>>>>> 23bbad04
+	autocomplete: z.boolean(), // kilocode_change
 })
 
 export type Experiments = z.infer<typeof experimentsSchema>
