--- conflicted
+++ resolved
@@ -297,11 +297,7 @@
  * ExperimentId
  */
 
-<<<<<<< HEAD
-export const experimentIds = ["autoCondenseContext", "powerSteering", "autocomplete"] as const
-=======
-export const experimentIds = ["powerSteering"] as const
->>>>>>> 69f72002
+export const experimentIds = ["powerSteering", "autocomplete"] as const // kilocode_change: add autocomplete
 
 export const experimentIdsSchema = z.enum(experimentIds)
 
