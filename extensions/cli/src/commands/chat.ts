--- conflicted
+++ resolved
@@ -77,11 +77,6 @@
 export interface ChatOptions extends ExtendedCommandOptions {
   headless?: boolean;
   resume?: boolean;
-<<<<<<< HEAD
-=======
-  rule?: string[]; // Array of rule specifications
-  prompt?: string[]; // Array of prompt specifications
->>>>>>> deed7dea
   format?: "json"; // Output format for headless mode
   silent?: boolean; // Strip <think></think> tags and excess whitespace
 }
@@ -477,16 +472,10 @@
       const tuiOptions: any = {
         initialPrompt: prompt,
         resume: options.resume,
-<<<<<<< HEAD
         config: options.config,
         org: options.org,
         rule: options.rule,
-=======
-        configPath: options.config,
-        organizationSlug: options.org,
-        additionalRules: options.rule,
-        additionalPrompts: options.prompt,
->>>>>>> deed7dea
+        prompt: options.prompt,
         toolPermissionOverrides: permissionOverrides,
         skipOnboarding: true,
       };
