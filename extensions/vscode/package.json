{
  "name": "continue",
  "icon": "media/icon.png",
  "author": "Continue Dev, Inc",
<<<<<<< HEAD
  "version": "0.8.55",
=======
  "version": "0.9.223",
>>>>>>> 0fad5c13
  "repository": {
    "type": "git",
    "url": "https://github.com/continuedev/continue"
  },
  "extensionKind": [
    "ui",
    "workspace"
  ],
  "bugs": {
    "url": "https://github.com/continuedev/continue/issues",
    "email": "nate@continue.dev"
  },
  "homepage": "https://continue.dev",
  "qna": "https://github.com/continuedev/continue/issues/new/choose",
  "license": "Apache-2.0",
  "displayName": "Continue - Codestral, Claude, and more",
  "pricing": "Free",
  "description": "The leading open-source AI code assistant",
  "publisher": "Continue",
  "engines": {
    "vscode": "^1.70.0",
    "node": ">=20.11.0"
  },
  "engine-strict": true,
  "galleryBanner": {
    "color": "#1E1E1E",
    "theme": "dark"
  },
  "categories": [
    "AI",
    "Chat",
    "Programming Languages",
    "Education",
    "Machine Learning",
    "Snippets"
  ],
  "keywords": [
    "chatgpt",
    "github",
    "copilot",
    "claude",
    "sonnet",
    "mistral",
    "codestral",
    "codegpt",
    "ai",
    "llama"
  ],
  "activationEvents": [
    "onStartupFinished",
    "onView:continueGUIView"
  ],
  "main": "./out/extension.js",
  "contributes": {
    "languages": [
      {
        "filenames": [
          "config.json",
          ".continuerc.json"
        ],
        "id": "jsonc"
      }
    ],
    "configuration": {
      "title": "Continue",
      "properties": {
        "continue.telemetryEnabled": {
          "type": "boolean",
          "default": true,
          "markdownDescription": "Continue collects anonymous usage data, cleaned of PII, to help us improve the product for our users. Read more  at [continue.dev › Telemetry](https://docs.continue.dev/telemetry)."
        },
        "continue.enableContinueForTeams": {
          "type": "boolean",
          "default": false,
          "markdownDescription": "Enable Continue for teams beta features. To sign in, click the person icon in the bottom right of the sidebar."
        },
        "continue.showInlineTip": {
          "type": "boolean",
          "default": true,
          "description": "Show inline suggestion to use the Continue keyboard shortcuts (e.g. \"Cmd/Ctrl L to select code, Cmd/Ctrl I to edit\")."
        },
        "continue.enableQuickActions": {
          "type": "boolean",
          "default": false,
          "markdownDescription": "Enable the experimental Quick Actions feature. Read our walkthrough to learn about configuration and how to share feedback: [continue.dev › Walkthrough: Quick Actions (experimental)](https://docs.continue.dev/features/quick-actions)"
        },
        "continue.enableTabAutocomplete": {
          "type": "boolean",
          "default": true,
          "markdownDescription": "Enable Continue's tab autocomplete feature. Read our walkthrough to learn about configuration and how to share feedback: [continue.dev › Walkthrough: Tab Autocomplete (beta)](https://docs.continue.dev/features/tab-autocomplete)"
        },
        "continue.pauseTabAutocompleteOnBattery": {
          "type": "boolean",
          "default": false,
          "markdownDescription": "Pause Continue's tab autocomplete feature when your battery is low."
        },
        "continue.pauseCodebaseIndexOnStart": {
          "type": "boolean",
          "default": false,
          "markdownDescription": "Pause Continue's codebase index on start."
        },
        "continue.enableDebugLogs": {
          "type": "boolean",
          "default": false,
          "markdownDescription": "Enable Continue Debug Logs in the Output panel."
        },
        "continue.remoteConfigServerUrl": {
          "type": "string",
          "default": null,
          "markdownDescription": "If your team is set up to use shared configuration, enter the server URL here and your user token below to enable automatic syncing."
        },
        "continue.userToken": {
          "type": "string",
          "default": null,
          "markdownDescription": "If your team is set up to use shared configuration, enter your user token here and your server URL above to enable automatic syncing."
        },
        "continue.remoteConfigSyncPeriod": {
          "type": "number",
          "default": 60,
          "description": "The period of time in minutes between automatic syncs."
        }
      }
    },
    "commands": [
      {
        "command": "continue.applyCodeFromChat",
        "category": "Continue",
        "title": "Apply code from chat",
        "group": "Continue"
      },
      {
        "command": "continue.acceptDiff",
        "category": "Continue",
        "title": "Accept Diff",
        "group": "Continue"
      },
      {
        "command": "continue.rejectDiff",
        "category": "Continue",
        "title": "Reject Diff",
        "group": "Continue",
        "icon": "$(stop)"
      },
      {
        "command": "continue.acceptVerticalDiffBlock",
        "category": "Continue",
        "title": "Accept Vertical Diff Block",
        "group": "Continue"
      },
      {
        "command": "continue.rejectVerticalDiffBlock",
        "category": "Continue",
        "title": "Reject Vertical Diff Block",
        "group": "Continue"
      },
      {
        "command": "continue.quickEdit",
        "category": "Continue",
        "title": "Generate Code",
        "group": "Continue"
      },
      {
        "command": "continue.focusContinueInput",
        "category": "Continue",
        "title": "Add Highlighted Code to Context and Clear Chat",
        "group": "Continue"
      },
      {
        "command": "continue.focusContinueInputWithoutClear",
        "category": "Continue",
        "title": "Add Highlighted Code to Context",
        "group": "Continue"
      },
      {
        "command": "continue.debugTerminal",
        "category": "Continue",
        "title": "Debug Terminal",
        "group": "Continue"
      },
      {
        "command": "continue.toggleFullScreen",
        "category": "Continue",
        "title": "Toggle Full Screen",
        "icon": "$(fullscreen)",
        "group": "Continue"
      },
      {
        "command": "continue.openConfigJson",
        "category": "Continue",
        "title": "Open config.json",
        "group": "Continue"
      },
      {
        "command": "continue.toggleTabAutocompleteEnabled",
        "category": "Continue",
        "title": "Toggle Autocomplete Enabled",
        "group": "Continue"
      },
      {
        "command": "continue.selectFilesAsContext",
        "category": "Continue",
        "title": "Select Files as Context",
        "group": "Continue"
      },
      {
        "command": "continue.newSession",
        "category": "Continue",
        "title": "New Session",
        "icon": "$(add)",
        "group": "Continue"
      },
      {
        "command": "continue.viewHistory",
        "category": "Continue",
        "title": "View History",
        "icon": "$(history)",
        "group": "Continue"
      },
      {
        "command": "continue.navigateTo",
        "category": "Continue",
        "title": "Navigate to a path",
        "group": "Continue"
      },
      {
        "command": "continue.writeCommentsForCode",
        "category": "Continue",
        "title": "Write Comments for this Code",
        "group": "Continue"
      },
      {
        "command": "continue.writeDocstringForCode",
        "category": "Continue",
        "title": "Write a Docstring for this Code",
        "group": "Continue"
      },
      {
        "command": "continue.fixCode",
        "category": "Continue",
        "title": "Fix this Code",
        "group": "Continue"
      },
      {
        "command": "continue.optimizeCode",
        "category": "Continue",
        "title": "Optimize this Code",
        "group": "Continue"
      },
      {
        "command": "continue.fixGrammar",
        "category": "Continue",
        "title": "Fix Grammar / Spelling",
        "group": "Continue"
      },
      {
        "command": "continue.codebaseForceReIndex",
        "category": "Continue",
        "title": "Codebase Force Re-Index",
        "group": "Continue"
      },
      {
        "command": "continue.rebuildCodebaseIndex",
        "category": "Continue",
        "title": "Rebuild codebase index",
        "group": "Continue"
      },
      {
        "command": "continue.docsIndex",
        "category": "Continue",
        "title": "Docs Index",
        "group": "Continue"
      },
      {
        "command": "continue.docsReIndex",
        "category": "Continue",
        "title": "Docs Force Re-Index",
        "group": "Continue"
      },
      {
        "command": "continue.focusContinueSessionId",
        "category": "Continue",
        "title": "Focus Continue Chat",
        "group": "Continue"
      }
    ],
    "keybindings": [
      {
        "command": "continue.focusContinueInput",
        "mac": "cmd+l",
        "key": "ctrl+l"
      },
      {
        "command": "continue.focusContinueInputWithoutClear",
        "mac": "cmd+shift+l",
        "key": "ctrl+shift+l"
      },
      {
        "command": "continue.acceptDiff",
        "mac": "shift+cmd+enter",
        "key": "shift+ctrl+enter"
      },
      {
        "command": "continue.rejectDiff",
        "mac": "shift+cmd+backspace",
        "key": "shift+ctrl+backspace"
      },
      {
        "command": "continue.rejectDiff",
        "mac": "cmd+z",
        "key": "ctrl+z",
        "when": "continue.diffVisible"
      },
      {
        "command": "continue.quickEditHistoryUp",
        "mac": "up",
        "key": "up",
        "when": "false && continue.quickEditHistoryFocused"
      },
      {
        "command": "continue.quickEditHistoryDown",
        "mac": "down",
        "key": "down",
        "when": "false && continue.quickEditHistoryFocused"
      },
      {
        "command": "continue.acceptVerticalDiffBlock",
        "mac": "alt+cmd+y",
        "key": "alt+ctrl+y"
      },
      {
        "command": "continue.rejectVerticalDiffBlock",
        "mac": "alt+cmd+n",
        "key": "alt+ctrl+n"
      },
      {
        "command": "continue.quickEdit",
        "mac": "cmd+i",
        "key": "ctrl+i"
      },
      {
        "command": "continue.debugTerminal",
        "mac": "cmd+shift+r",
        "key": "ctrl+shift+r"
      },
      {
        "command": "continue.toggleFullScreen",
        "mac": "cmd+k cmd+m",
        "key": "ctrl+k ctrl+m",
        "when": "!terminalFocus"
      },
      {
        "command": "continue.toggleTabAutocompleteEnabled",
        "mac": "cmd+k cmd+a",
        "key": "ctrl+k ctrl+a",
        "when": "!terminalFocus"
      },
      {
        "command": "continue.applyCodeFromChat",
        "mac": "alt+a",
        "key": "alt+a"
      }
    ],
    "submenus": [
      {
        "id": "continue.continueSubMenu",
        "label": "Continue"
      }
    ],
    "menus": {
      "commandPalette": [
        {
          "command": "continue.quickEdit"
        },
        {
          "command": "continue.focusContinueInput"
        },
        {
          "command": "continue.focusContinueInputWithoutClear"
        },
        {
          "command": "continue.debugTerminal"
        },
        {
          "command": "continue.toggleFullScreen"
        },
        {
          "command": "continue.newSession"
        }
      ],
      "editor/context": [
        {
          "submenu": "continue.continueSubMenu",
          "group": "0_acontinue"
        }
      ],
      "editor/title/run": [
        {
          "command": "continue.rejectDiff",
          "group": "Continue",
          "when": "continue.streamingDiff"
        }
      ],
      "continue.continueSubMenu": [
        {
          "command": "continue.focusContinueInputWithoutClear",
          "group": "Continue",
          "when": "editorHasSelection"
        },
        {
          "command": "continue.writeCommentsForCode",
          "group": "Continue",
          "when": "editorHasSelection"
        },
        {
          "command": "continue.writeDocstringForCode",
          "group": "Continue",
          "when": "editorHasSelection"
        },
        {
          "command": "continue.fixCode",
          "group": "Continue",
          "when": "editorHasSelection"
        },
        {
          "command": "continue.optimizeCode",
          "group": "Continue",
          "when": "editorHasSelection"
        },
        {
          "command": "continue.fixGrammar",
          "group": "Continue",
          "when": "editorHasSelection && editorLangId == 'markdown'"
        }
      ],
      "explorer/context": [
        {
          "command": "continue.selectFilesAsContext",
          "group": "1_debug@1"
        }
      ],
      "view/title": [
        {
          "command": "continue.newSession",
          "group": "navigation@1",
          "when": "view == continue.continueGUIView"
        },
        {
          "command": "continue.viewHistory",
          "group": "navigation@2",
          "when": "view == continue.continueGUIView"
        },
        {
          "command": "continue.toggleFullScreen",
          "group": "navigation@3",
          "when": "view == continue.continueGUIView"
        }
      ],
      "editor/title": [
        {
          "command": "continue.newSession",
          "group": "navigation@1",
          "when": "activeWebviewPanelId == continue.continueGUIView"
        },
        {
          "command": "continue.viewHistory",
          "group": "navigation@2",
          "when": "activeWebviewPanelId == continue.continueGUIView"
        }
      ],
      "terminal/context": [
        {
          "command": "continue.debugTerminal",
          "group": "navigation@top"
        }
      ]
    },
    "viewsContainers": {
      "activitybar": [
        {
          "id": "continue",
          "title": "Continue",
          "icon": "media/sidebar-icon.png"
        }
      ]
    },
    "views": {
      "continue": [
        {
          "type": "webview",
          "id": "continue.continueGUIView",
          "name": "",
          "visibility": "visible"
        }
      ]
    },
    "jsonValidation": [
      {
        "fileMatch": "config.json",
        "url": "./config_schema.json"
      },
      {
        "fileMatch": ".continuerc.json",
        "url": "./continue_rc_schema.json"
      }
    ]
  },
  "scripts": {
    "esbuild-base": "node scripts/esbuild.js",
    "vscode:prepublish": "npm run esbuild-base -- --minify",
    "esbuild": "npm run esbuild-base -- --sourcemap",
    "esbuild-watch": "npm run esbuild-base -- --sourcemap --watch",
    "tsc": "tsc -p ./",
    "tsc:check": "tsc -p ./ --noEmit",
    "tsc-watch": "tsc -watch -p ./",
    "rebuild": "electron-rebuild -v 19.1.8 node-pty",
    "lint": "eslint src --ext ts",
    "build-test": "npm run esbuild && node esbuild.test.mjs",
    "test": "npm run build-test && node ./out/runTestOnVSCodeHost.js",
    "quick-test": "npm run build-test && node ./out/runTestOnVSCodeHost.js",
    "prepackage": "node scripts/prepackage.js",
    "package": "node scripts/package.js",
    "package-all": "node scripts/package-all.js",
    "package:pre-release": "node scripts/package.js --pre-release",
    "build:rust": "cargo-cp-artifact -ac sync sync.node -- cargo build --manifest-path ../../sync/Cargo.toml --message-format=json-render-diagnostics",
    "build-debug:rust": "npm run build:rust --",
    "build-release:rust": "npm run build:rust -- --release"
  },
  "devDependencies": {
    "@biomejs/biome": "1.6.4",
    "@nestjs/common": "^8.4.7",
    "@openapitools/openapi-generator-cli": "^2.5.2",
    "@types/cors": "^2.8.17",
    "@types/express": "^4.17.21",
    "@types/follow-redirects": "^1.14.4",
    "@types/glob": "^8.0.0",
    "@types/mocha": "^10.0.6",
    "@types/node": "16.x",
    "@types/react-dom": "^18.2.4",
    "@types/request": "^2.48.8",
    "@types/vscode": "1.70",
    "@types/ws": "^8.5.4",
    "@typescript-eslint/eslint-plugin": "^5.45.0",
    "@vscode/vsce": "^2.22.0",
    "cargo-cp-artifact": "^0.1",
    "esbuild": "0.17.19",
    "eslint": "^8.28.0",
    "glob": "^8.0.3",
    "json-schema-to-typescript": "^12.0.0",
    "mocha": "^10.4.0",
    "ovsx": "^0.8.3",
    "rimraf": "^5.0.5",
    "typescript": "^5.3.3",
    "vite": "^4.3.9",
    "vsce": "^2.15.0"
  },
  "dependencies": {
    "@electron/rebuild": "^3.2.10",
    "@reduxjs/toolkit": "^1.9.3",
    "@types/node-fetch": "^2.6.11",
    "@types/uuid": "^9.0.8",
    "@vscode/ripgrep": "^1.15.9",
    "@vscode/test-electron": "^2.3.9",
    "axios": "^1.2.5",
    "core": "file:../../core",
    "cors": "^2.8.5",
    "dbinfoz": "^0.11.0",
    "downshift": "^7.6.0",
    "esbuild": "^0.17.19",
    "express": "^4.18.2",
    "fkill": "^8.1.0",
    "follow-redirects": "^1.15.4",
    "handlebars": "^4.7.8",
    "highlight.js": "^11.7.0",
    "highlightable": "^1.3.0-beta.0",
    "http-proxy": "^1.18.1",
    "http-proxy-agent": "^7.0.0",
    "http-proxy-middleware": "^2.0.6",
    "https-proxy-agent": "^7.0.2",
    "ignore": "^5.3.0",
    "jsdom": "^24.0.0",
    "minisearch": "^7.0.0",
    "monaco-editor": "^0.45.0",
    "monaco-vscode-textmate-theme-converter": "^0.1.7",
    "ncp": "^2.0.0",
    "node-fetch": "^3.3.2",
    "node-machine-id": "^1.1.12",
    "posthog-node": "^3.6.3",
    "react-markdown": "^8.0.7",
    "react-redux": "^8.0.5",
    "read-last-lines": "^1.8.0",
    "request": "^2.88.2",
    "socket.io-client": "^4.7.2",
    "strip-ansi": "^7.1.0",
    "systeminformation": "^5.22.10",
    "tailwindcss": "^3.3.2",
    "undici": "^6.2.0",
    "uuid": "^9.0.1",
    "uuidv4": "^6.2.13",
    "vectordb": "^0.4.20",
    "vscode-languageclient": "^8.0.2",
    "ws": "^8.13.0",
    "yarn": "^1.22.21"
  }
}<|MERGE_RESOLUTION|>--- conflicted
+++ resolved
@@ -2,11 +2,7 @@
   "name": "continue",
   "icon": "media/icon.png",
   "author": "Continue Dev, Inc",
-<<<<<<< HEAD
-  "version": "0.8.55",
-=======
   "version": "0.9.223",
->>>>>>> 0fad5c13
   "repository": {
     "type": "git",
     "url": "https://github.com/continuedev/continue"
