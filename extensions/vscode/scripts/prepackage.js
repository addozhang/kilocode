const { execSync } = require("child_process");
const fs = require("fs");
const ncp = require("ncp").ncp;
const path = require("path");
const { rimrafSync } = require("rimraf");

let target = undefined;
const args = process.argv;
if (args[2] === "--target") {
  target = args[3];
}

(async () => {
  console.log("[info] Packaging extension for target ", target);

  // Copy config_schema.json to config.json in docs and intellij
  fs.copyFileSync(
    "config_schema.json",
    path.join("..", "..", "docs", "static", "schemas", "config.json"),
  );
  fs.copyFileSync(
    "config_schema.json",
    path.join(
      "..",
      "intellij",
      "src",
      "main",
      "resources",
      "config_schema.json",
    ),
  );
  // Modify and copy for .continuerc.json
  const schema = JSON.parse(fs.readFileSync("config_schema.json", "utf8"));
  schema.definitions.SerializedContinueConfig.properties.mergeBehavior = {
    type: "string",
    enum: ["merge", "overwrite"],
    default: "merge",
    title: "Merge behavior",
    markdownDescription:
      "If set to 'merge', .continuerc.json will be applied on top of config.json (arrays and objects are merged). If set to 'overwrite', then every top-level property of .continuerc.json will overwrite that property from config.json.",
  };
  fs.writeFileSync("continue_rc_schema.json", JSON.stringify(schema, null, 2));

  if (!process.cwd().endsWith("vscode")) {
    // This is sometimes run from root dir instead (e.g. in VS Code tasks)
    process.chdir("extensions/vscode");
  }

  // Install node_modules //
  execSync("npm install");
  console.log("[info] npm install in extensions/vscode completed");

  process.chdir("../../gui");

  execSync("npm install");
  console.log("[info] npm install in gui completed");

  if (ghAction()) {
    execSync("npm run build");
  }

  // Copy over the dist folder to the Intellij extension //
  const intellijExtensionWebviewPath = path.join(
    "..",
    "extensions",
    "intellij",
    "src",
    "main",
    "resources",
    "webview",
  );

  const indexHtmlPath = path.join(intellijExtensionWebviewPath, "index.html");
  fs.copyFileSync(indexHtmlPath, "tmp_index.html");
  rimrafSync(intellijExtensionWebviewPath);
  fs.mkdirSync(intellijExtensionWebviewPath, { recursive: true });

  await new Promise((resolve, reject) => {
    ncp("dist", intellijExtensionWebviewPath, (error) => {
      if (error) {
        console.warn(
          "[error] Error copying React app build to Intellij extension: ",
          error,
        );
        reject(error);
      }
      resolve();
    });
  });

  // Put back index.html
  if (fs.existsSync(indexHtmlPath)) {
    rimrafSync(indexHtmlPath);
  }
  fs.copyFileSync("tmp_index.html", indexHtmlPath);
  fs.unlinkSync("tmp_index.html");

  // Copy over other misc. files
  fs.copyFileSync(
    "../extensions/vscode/gui/onigasm.wasm",
    path.join(intellijExtensionWebviewPath, "onigasm.wasm"),
  );

  console.log("[info] Copied gui build to Intellij extension");

  // Then copy over the dist folder to the VSCode extension //
  const vscodeGuiPath = path.join("../extensions/vscode/gui");
  fs.mkdirSync(vscodeGuiPath, { recursive: true });
  ncp("dist", vscodeGuiPath, (error) => {
    if (error) {
      console.log("Error copying React app build to VSCode extension: ", error);
      throw error;
    }
    console.log("Copied gui build to VSCode extension");
  });

  if (!fs.existsSync(path.join("dist", "assets", "index.js"))) {
    throw new Error("gui build did not produce index.js");
  }
  if (!fs.existsSync(path.join("dist", "assets", "index.css"))) {
    throw new Error("gui build did not produce index.css");
  }

  // Copy over native / wasm modules //
  process.chdir("../extensions/vscode");

  // If target doesn't exist, but the bin folder also doesn't, we want to download it once, to help set up the dev environment
  if (!target) {
    const os = {
      aix: "linux",
      darwin: "darwin",
      freebsd: "linux",
      linux: "linux",
      openbsd: "linux",
      sunos: "linux",
      win32: "win32",
    }[process.platform];
    const arch = {
      arm: "arm64",
      arm64: "arm64",
      ia32: "x64",
      loong64: "arm64",
      mips: "arm64",
      mipsel: "arm64",
      ppc: "x64",
      ppc64: "x64",
      riscv64: "arm64",
      s390: "x64",
      s390x: "x64",
      x64: "x64",
    }[process.arch];

    target = `${os}-${arch}`;
    console.log("[info] Detected target: ", target);
  }
  fs.mkdirSync("bin", { recursive: true });

  // onnxruntime-node
  await new Promise((resolve, reject) => {
    ncp(
      path.join(__dirname, "../../../core/node_modules/onnxruntime-node/bin"),
      path.join(__dirname, "../bin"),
      (error) => {
        if (error) {
          console.warn("[info] Error copying onnxruntime-node files", error);
          reject(error);
        }
        resolve();
      },
    );
  });
  if (target) {
    // If building for production, only need the binaries for current platform
    try {
      if (!target.startsWith("darwin")) {
        rimrafSync(path.join(__dirname, "../bin/napi-v3/darwin"));
      }
      if (!target.startsWith("linux")) {
        rimrafSync(path.join(__dirname, "../bin/napi-v3/linux"));
      }
      if (!target.startsWith("win")) {
        rimrafSync(path.join(__dirname, "../bin/napi-v3/win32"));
      }
    } catch (e) {
      console.warn("[info] Error removing unused binaries", e);
    }
  }
  console.log("[info] Copied onnxruntime-node");

  // tree-sitter-wasm
  fs.mkdirSync("out", { recursive: true });

  await new Promise((resolve, reject) => {
    ncp(
      path.join(__dirname, "../../../core/node_modules/tree-sitter-wasms/out"),
      path.join(__dirname, "../out/tree-sitter-wasms"),
      (error) => {
        if (error) {
          console.warn("[error] Error copying tree-sitter-wasm files", error);
          reject(error);
        } else {
          resolve();
        }
      },
    );
  });

  fs.copyFileSync(
    path.join(__dirname, "../../../core/vendor/tree-sitter.wasm"),
    path.join(__dirname, "../out/tree-sitter.wasm"),
  );
  console.log("[info] Copied tree-sitter wasms");

  // tree-sitter tag query files
  // ncp(
  //   path.join(
  //     __dirname,
  //     "../../../core/node_modules/llm-code-highlighter/dist/tag-qry"
  //   ),
  //   path.join(__dirname, "../out/tag-qry"),
  //   (error) => {
  //     if (error)
  //       console.warn("Error copying code-highlighter tag-qry files", error);
  //   }
  // );

  // textmate-syntaxes
  await new Promise((resolve, reject) => {
    ncp(
      path.join(__dirname, "../textmate-syntaxes"),
      path.join(__dirname, "../gui/textmate-syntaxes"),
      (error) => {
        if (error) {
          console.warn("[error] Error copying textmate-syntaxes", error);
          reject(error);
        } else {
          resolve();
        }
      },
    );
  });

  function ghAction() {
    return target !== undefined;
  }

  function isArm() {
    return (
      target === "darwin-arm64" ||
      target === "linux-arm64" ||
      target === "win32-arm64"
    );
  }

  function isWin() {
    return target?.startsWith("win");
  }

  // GitHub Actions doesn't support ARM, so we need to download pre-saved binaries
  if (ghAction() && isArm()) {
    // Neither lancedb nor sqlite3 have pre-built windows arm64 binaries
    if (!isWin()) {
      // lancedb binary
      console.log("[info] Downloading pre-built lancedb binary");
      rimrafSync("node_modules/@lancedb");
      const packageToInstall = {
        "darwin-arm64": "@lancedb/vectordb-darwin-arm64",
        "linux-arm64": "@lancedb/vectordb-linux-arm64-gnu",
      }[target];
      execSync(`npm install -f ${packageToInstall} --no-save`);
    }

    // Download and unzip esbuild
    console.log("[info] Downloading pre-built esbuild binary");
    rimrafSync("node_modules/@esbuild");
    fs.mkdirSync("node_modules/@esbuild", { recursive: true });
    execSync(
      `curl -o node_modules/@esbuild/esbuild.zip https://continue-server-binaries.s3.us-west-1.amazonaws.com/${target}/esbuild.zip`,
    );
    execSync(`cd node_modules/@esbuild && unzip esbuild.zip`);
    fs.unlinkSync("node_modules/@esbuild/esbuild.zip");
  }

  if (ghAction()) {
    // sqlite3
    if (isArm() && !isWin()) {
      // Replace the installed with pre-built
      console.log("[info] Downloading pre-built sqlite3 binary");
      rimrafSync("../../core/node_modules/sqlite3/build");
      const downloadUrl = {
        "darwin-arm64":
          "https://github.com/TryGhost/node-sqlite3/releases/download/v5.1.7/sqlite3-v5.1.7-napi-v6-darwin-arm64.tar.gz",
        "linux-arm64":
          "https://github.com/TryGhost/node-sqlite3/releases/download/v5.1.7/sqlite3-v5.1.7-napi-v3-linux-arm64.tar.gz",
      }[target];
      execSync(
        `curl -L -o ../../core/node_modules/sqlite3/build.tar.gz ${downloadUrl}`,
      );
      execSync("cd ../../core/node_modules/sqlite3 && tar -xvzf build.tar.gz");
      fs.unlinkSync("../../core/node_modules/sqlite3/build.tar.gz");
    }
  }

  await new Promise((resolve, reject) => {
    ncp(
      path.join(__dirname, "../../../core/node_modules/sqlite3/build"),
      path.join(__dirname, "../out/build"),
      (error) => {
        if (error) {
          console.warn("[error] Error copying sqlite3 files", error);
          reject(error);
        } else {
          resolve();
        }
      },
    );
  });

  // Copy node_modules for pre-built binaries
<<<<<<< HEAD
  const NODE_MODULES_TO_COPY = ["esbuild", "@esbuild", "@lancedb", "jsdom"];
=======
  const NODE_MODULES_TO_COPY = ["esbuild", "@esbuild", "@lancedb", "@vscode"];
>>>>>>> 5a90dc09
  fs.mkdirSync("out/node_modules", { recursive: true });

  await Promise.all(
    NODE_MODULES_TO_COPY.map(
      (mod) =>
        new Promise((resolve, reject) => {
          fs.mkdirSync(`out/node_modules/${mod}`, { recursive: true });
          ncp(
            `node_modules/${mod}`,
            `out/node_modules/${mod}`,
            function (error) {
              if (error) {
                console.error(`[error] Error copying ${mod}`, error);
                reject(error);
              } else {
                resolve();
              }
            },
          );
        }),
    ),
  );
  console.log(`[info] Copied ${NODE_MODULES_TO_COPY.join(", ")}`);
})();<|MERGE_RESOLUTION|>--- conflicted
+++ resolved
@@ -317,11 +317,13 @@
   });
 
   // Copy node_modules for pre-built binaries
-<<<<<<< HEAD
-  const NODE_MODULES_TO_COPY = ["esbuild", "@esbuild", "@lancedb", "jsdom"];
-=======
-  const NODE_MODULES_TO_COPY = ["esbuild", "@esbuild", "@lancedb", "@vscode"];
->>>>>>> 5a90dc09
+  const NODE_MODULES_TO_COPY = [
+    "esbuild",
+    "@esbuild",
+    "@lancedb",
+    "@vscode",
+    "jsdom",
+  ];
   fs.mkdirSync("out/node_modules", { recursive: true });
 
   await Promise.all(
