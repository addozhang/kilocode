import { getTsConfigPath, migrate } from "core/util/paths";
import { Telemetry } from "core/util/posthog";
import * as fs from "fs";
import path from "path";
import * as vscode from "vscode";
<<<<<<< HEAD
import { ContinueCompletionProvider } from "../autocomplete/completionProvider";
import { setupStatusBar } from "../autocomplete/statusBar";
import { registerAllCommands } from "../commands";
import IdeProtocolClient from "../continueIdeClient";
import { ContinueGUIWebviewViewProvider } from "../debugPanel";
import registerQuickFixProvider from "../lang-server/codeActions";
import { registerAllCodeLensProviders } from "../lang-server/codeLens";
import { vsCodeIndexCodebase } from "../util/indexCodebase";
import { setupRemoteConfigSync } from "../util/remoteConfig";
=======
import { VsCodeExtension } from "../extension/vscodeExtension";
import registerQuickFixProvider from "../lang-server/codeActions";
>>>>>>> 00d9f862
import { getExtensionVersion } from "../util/util";
import { getExtensionUri } from "../util/vscode";
import { setupInlineTips } from "./inlineTips";

export async function showTutorial() {
  const tutorialPath = path.join(
    getExtensionUri().fsPath,
    "continue_tutorial.py"
  );
  // Ensure keyboard shortcuts match OS
  if (process.platform !== "darwin") {
    let tutorialContent = fs.readFileSync(tutorialPath, "utf8");
    tutorialContent = tutorialContent.replace("⌘", "^");
    fs.writeFileSync(tutorialPath, tutorialContent);
  }

  const doc = await vscode.workspace.openTextDocument(
    vscode.Uri.file(tutorialPath)
  );
  await vscode.window.showTextDocument(doc);
}

async function openTutorialFirstTime(context: vscode.ExtensionContext) {
  if (context.globalState.get<boolean>("continue.tutorialShown") !== true) {
    await showTutorial();
    context.globalState.update("continue.tutorialShown", true);
  }
}

function showRefactorMigrationMessage(
  extensionContext: vscode.ExtensionContext
) {
  // Only if the vscode setting continue.manuallyRunningSserver is true
  const manuallyRunningServer =
    vscode.workspace
      .getConfiguration("continue")
      .get<boolean>("manuallyRunningServer") || false;
  if (
    manuallyRunningServer &&
    extensionContext?.globalState.get<boolean>(
      "continue.showRefactorMigrationMessage"
    ) !== false
  ) {
    vscode.window
      .showInformationMessage(
        "The Continue server protocol was recently updated in a way that requires the latest server version to work properly. Since you are manually running the server, please be sure to upgrade with `pip install --upgrade continuedev`.",
        "Got it",
        "Don't show again"
      )
      .then((selection) => {
        if (selection === "Don't show again") {
          // Get the global state
          extensionContext?.globalState.update(
            "continue.showRefactorMigrationMessage",
            false
          );
        }
      });
  }
}

export async function activateExtension(context: vscode.ExtensionContext) {
  // Add necessary files
  getTsConfigPath();

  // Register commands and providers
  registerQuickFixProvider();
  await openTutorialFirstTime(context);
  setupInlineTips(context);
  showRefactorMigrationMessage(context);

  const vscodeExtension = new VsCodeExtension(context);

  migrate("showWelcome_1", () => {
    vscode.commands.executeCommand(
      "markdown.showPreview",
      vscode.Uri.file(
        path.join(getExtensionUri().fsPath, "media", "welcome.md")
      )
    );
  });

  // Load Continue configuration
  if (!context.globalState.get("hasBeenInstalled")) {
    context.globalState.update("hasBeenInstalled", true);
    Telemetry.capture("install", {
      extensionVersion: getExtensionVersion(),
    });
  }
}<|MERGE_RESOLUTION|>--- conflicted
+++ resolved
@@ -3,20 +3,8 @@
 import * as fs from "fs";
 import path from "path";
 import * as vscode from "vscode";
-<<<<<<< HEAD
-import { ContinueCompletionProvider } from "../autocomplete/completionProvider";
-import { setupStatusBar } from "../autocomplete/statusBar";
-import { registerAllCommands } from "../commands";
-import IdeProtocolClient from "../continueIdeClient";
-import { ContinueGUIWebviewViewProvider } from "../debugPanel";
-import registerQuickFixProvider from "../lang-server/codeActions";
-import { registerAllCodeLensProviders } from "../lang-server/codeLens";
-import { vsCodeIndexCodebase } from "../util/indexCodebase";
-import { setupRemoteConfigSync } from "../util/remoteConfig";
-=======
 import { VsCodeExtension } from "../extension/vscodeExtension";
 import registerQuickFixProvider from "../lang-server/codeActions";
->>>>>>> 00d9f862
 import { getExtensionVersion } from "../util/util";
 import { getExtensionUri } from "../util/vscode";
 import { setupInlineTips } from "./inlineTips";
