--- conflicted
+++ resolved
@@ -137,41 +137,7 @@
         configHandler,
       );
 
-<<<<<<< HEAD
-      const verticalDiffManager = await this.verticalDiffManagerPromise;
-
-      if (instant) {
-        await verticalDiffManager.streamDiffLines(
-          diffLines,
-          instant,
-          data.streamId,
-          data.toolCallId,
-        );
-      } else {
-        const prompt = `The following code was suggested as an edit:\n\`\`\`\n${data.text}\n\`\`\`\nPlease apply it to the previous code.`;
-        const fullEditorRange = new vscode.Range(
-          0,
-          0,
-          editor.document.lineCount - 1,
-          editor.document.lineAt(editor.document.lineCount - 1).text.length,
-        );
-        const rangeToApplyTo = editor.selection.isEmpty
-          ? fullEditorRange
-          : editor.selection;
-
-        await verticalDiffManager.streamEdit({
-          input: prompt,
-          llm,
-          streamId: data.streamId,
-          range: rangeToApplyTo,
-          newCode: data.text,
-          toolCallId: data.toolCallId,
-          rules: config.rules,
-        });
-      }
-=======
       await applyManager.applyToFile(data);
->>>>>>> 662fe725
     });
 
     this.onWebview("showTutorial", async (msg) => {
