--- conflicted
+++ resolved
@@ -173,11 +173,8 @@
 		| "didBecomeVisible"
 		| "focusInput"
 		| "switchTab"
-<<<<<<< HEAD
 		| "focusChatInput" // kilocode_change
-=======
 		| "toggleAutoApprove"
->>>>>>> 17ae7e2d
 	invoke?: "newChat" | "sendMessage" | "primaryButtonClick" | "secondaryButtonClick" | "setChatBoxMessage"
 	state?: ExtensionState
 	images?: string[]
