--- conflicted
+++ resolved
@@ -108,11 +108,8 @@
 		| "rulesData" // kilocode_change
 		| "marketplaceInstallResult"
 		| "marketplaceData"
-<<<<<<< HEAD
 		| "mermaidFixResponse" // kilocode_change
-=======
 		| "shareTaskSuccess"
->>>>>>> db07ff56
 	text?: string
 	payload?: ProfileDataResponsePayload | BalanceDataResponsePayload // kilocode_change: Add payload for profile and balance data
 	action?:
@@ -176,11 +173,8 @@
 	localWorkflows?: ClineRulesToggles
 	marketplaceItems?: MarketplaceItem[]
 	marketplaceInstalledMetadata?: MarketplaceInstalledMetadata
-<<<<<<< HEAD
 	fixedCode?: string | null // For mermaidFixResponse // kilocode_change
-=======
 	visibility?: ShareVisibility
->>>>>>> db07ff56
 }
 
 export type ExtensionState = Pick<
