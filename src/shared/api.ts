--- conflicted
+++ resolved
@@ -132,11 +132,8 @@
 	"ollama",
 	"lmstudio",
 	"io-intelligence",
-<<<<<<< HEAD
 	"deepinfra", // kilocode_change
-=======
 	"vercel-ai-gateway",
->>>>>>> 8cff25ab
 ] as const
 
 export type RouterName = (typeof routerNames)[number]
@@ -262,10 +259,6 @@
 	| { provider: "cerebras"; cerebrasApiKey?: string } // kilocode_change
 	| { provider: "ollama"; baseUrl?: string }
 	| { provider: "lmstudio"; baseUrl?: string }
-<<<<<<< HEAD
 	| { provider: "deepinfra"; apiKey?: string; baseUrl?: string }
 	| { provider: "io-intelligence"; apiKey: string }
-=======
-	| { provider: "io-intelligence"; apiKey: string }
-	| { provider: "vercel-ai-gateway" }
->>>>>>> 8cff25ab
+	| { provider: "vercel-ai-gateway" }