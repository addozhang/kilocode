--- conflicted
+++ resolved
@@ -227,10 +227,6 @@
 	},
 	"mdm": {
 		"errors": {
-<<<<<<< HEAD
-			"cloud_auth_required": "Kuruluşunuz Kilo Code Cloud kimlik doğrulaması gerektiriyor. Devam etmek için giriş yapın.",
-			"organization_mismatch": "Kuruluşunuzun Kilo Code Cloud hesabıyla kimlik doğrulaması yapmalısınız.",
-=======
 			"cloud_auth_required": "Kuruluşunuz Roo Code Cloud kimlik doğrulaması gerektiriyor. Devam etmek için giriş yapın.",
 			"organization_mismatch": "Kuruluşunuzun Roo Code Cloud hesabıyla kimlik doğrulaması yapmalısınız.",
 			"manual_url_empty": "Lütfen geçerli bir callback URL'si girin",
@@ -238,7 +234,6 @@
 			"manual_url_missing_params": "Geçersiz callback URL'si: gerekli parametreler eksik (code ve state)",
 			"manual_url_auth_failed": "Manuel URL kimlik doğrulama başarısız",
 			"manual_url_auth_error": "Kimlik doğrulama başarısız",
->>>>>>> 68352562
 			"verification_failed": "Kuruluş kimlik doğrulaması doğrulanamıyor."
 		},
 		"info": {
