{
	"errors": {
		"invalid_settings_format": "Неверный формат JSON настроек MCP. Пожалуйста, убедитесь, что ваши настройки соответствуют правильному формату JSON.",
		"invalid_settings_syntax": "Неверный формат JSON настроек MCP. Пожалуйста, проверьте ваш файл настроек на наличие синтаксических ошибок.",
		"invalid_settings_validation": "Неверный формат настроек MCP: {{errorMessages}}",
		"create_json": "Не удалось создать или открыть .kilocode/mcp.json: {{error}}",
		"failed_update_project": "Не удалось обновить серверы проекта MCP",
<<<<<<< HEAD
		"invalidJsonArgument": "Kilo Code попытался использовать {{toolName}} с недопустимым JSON-аргументом. Повторная попытка..."
=======
		"invalidJsonArgument": "Roo попытался использовать {{toolName}} с недопустимым JSON-аргументом. Повторная попытка...",
		"refresh_after_disable": "Не удалось обновить соединения MCP после отключения",
		"refresh_after_enable": "Не удалось обновить соединения MCP после включения",
		"disconnect_servers_partial": "Не удалось отключить {{count}} MCP сервер(ов). Проверьте вывод для получения подробностей."
>>>>>>> c75549ce
	},
	"info": {
		"server_restarting": "Перезапуск сервера MCP {{serverName}}...",
		"server_connected": "Сервер MCP {{serverName}} подключен",
		"server_deleted": "Удален сервер MCP: {{serverName}}",
		"server_not_found": "Сервер \"{{serverName}}\" не найден в конфигурации",
		"global_servers_active": "Активные глобальные MCP серверы: {{mcpServers}}",
		"project_servers_active": "Активные MCP серверы проекта: {{mcpServers}}",
		"already_refreshing": "MCP серверы уже обновляются.",
		"refreshing_all": "Обновление всех MCP серверов...",
		"all_refreshed": "Все MCP серверы обновлены.",
		"project_config_deleted": "Файл конфигурации MCP проекта удален. Все MCP серверы проекта отключены."
	}
}<|MERGE_RESOLUTION|>--- conflicted
+++ resolved
@@ -5,14 +5,10 @@
 		"invalid_settings_validation": "Неверный формат настроек MCP: {{errorMessages}}",
 		"create_json": "Не удалось создать или открыть .kilocode/mcp.json: {{error}}",
 		"failed_update_project": "Не удалось обновить серверы проекта MCP",
-<<<<<<< HEAD
-		"invalidJsonArgument": "Kilo Code попытался использовать {{toolName}} с недопустимым JSON-аргументом. Повторная попытка..."
-=======
-		"invalidJsonArgument": "Roo попытался использовать {{toolName}} с недопустимым JSON-аргументом. Повторная попытка...",
+		"invalidJsonArgument": "Kilo Code попытался использовать {{toolName}} с недопустимым JSON-аргументом. Повторная попытка...",
 		"refresh_after_disable": "Не удалось обновить соединения MCP после отключения",
 		"refresh_after_enable": "Не удалось обновить соединения MCP после включения",
 		"disconnect_servers_partial": "Не удалось отключить {{count}} MCP сервер(ов). Проверьте вывод для получения подробностей."
->>>>>>> c75549ce
 	},
 	"info": {
 		"server_restarting": "Перезапуск сервера MCP {{serverName}}...",
