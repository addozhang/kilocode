--- conflicted
+++ resolved
@@ -57,8 +57,10 @@
 
 	"plusButtonClicked",
 	"promptsButtonClicked",
-	"mcpButtonClicked",
+	// "mcpButtonClicked", // kilocode_change
 	"historyButtonClicked",
+	"profileButtonClicked", // kilocode_change
+	"helpButtonClicked", // kilocode_change
 	"popoutButtonClicked",
 	"settingsButtonClicked",
 
@@ -73,8 +75,11 @@
 
 	"setCustomStoragePath",
 
-	"focusInput",
+	// "focusInput", // kilocode_change
 	"acceptInput",
+	"focusChatInput", // kilocode_change
+	"importSettings", // kilocode_change
+	"exportSettings", // kilocode_change
 ] as const
 
 export type CommandId = (typeof commandIds)[number]
@@ -1009,13 +1014,10 @@
 	"mistake_limit_reached",
 	"browser_action_launch",
 	"use_mcp_server",
-<<<<<<< HEAD
 	"payment_required_prompt", // kilocode_change: Added for the low credits dialog
 	"report_bug", // kilocode_change
 	"condense", // kilocode_change
-=======
 	"auto_approval_max_req_reached",
->>>>>>> dbb58f08
 ] as const
 
 export const clineAskSchema = z.enum(clineAsks)
