import * as vscode from "vscode"
import * as path from "path"
import * as fs from "fs/promises"
import { customModesSettingsSchema } from "../../schemas"
import { ModeConfig } from "../../shared/modes"
import { fileExistsAtPath } from "../../utils/fs"
import { arePathsEqual, getWorkspacePath } from "../../utils/path"
import { logger } from "../../utils/logging"
import { GlobalFileNames } from "../../shared/globalFileNames"

const ROOMODES_FILENAME = ".kilocodemodes"

export class CustomModesManager {
	private static readonly cacheTTL = 10_000

	private disposables: vscode.Disposable[] = []
	private isWriting = false
	private writeQueue: Array<() => Promise<void>> = []
	private cachedModes: ModeConfig[] | null = null
	private cachedAt: number = 0

	constructor(
		private readonly context: vscode.ExtensionContext,
		private readonly onUpdate: () => Promise<void>,
	) {
		// TODO: We really shouldn't have async methods in the constructor.
		this.watchCustomModesFiles()
	}

	private async queueWrite(operation: () => Promise<void>): Promise<void> {
		this.writeQueue.push(operation)

		if (!this.isWriting) {
			await this.processWriteQueue()
		}
	}

	private async processWriteQueue(): Promise<void> {
		if (this.isWriting || this.writeQueue.length === 0) {
			return
		}

		this.isWriting = true

		try {
			while (this.writeQueue.length > 0) {
				const operation = this.writeQueue.shift()

				if (operation) {
					await operation()
				}
			}
		} finally {
			this.isWriting = false
		}
	}

	private async getWorkspaceRoomodes(): Promise<string | undefined> {
		const workspaceFolders = vscode.workspace.workspaceFolders

		if (!workspaceFolders || workspaceFolders.length === 0) {
			return undefined
		}

		const workspaceRoot = getWorkspacePath()
		const roomodesPath = path.join(workspaceRoot, ROOMODES_FILENAME)
		const exists = await fileExistsAtPath(roomodesPath)
		return exists ? roomodesPath : undefined
	}

	private async loadModesFromFile(filePath: string): Promise<ModeConfig[]> {
		try {
			const content = await fs.readFile(filePath, "utf-8")
			const settings = JSON.parse(content)
			const result = customModesSettingsSchema.safeParse(settings)
			if (!result.success) {
				return []
			}

			// Determine source based on file path
			const isRoomodes = filePath.endsWith(ROOMODES_FILENAME)
			const source = isRoomodes ? ("project" as const) : ("global" as const)

			// Add source to each mode
			return result.data.customModes.map((mode) => ({ ...mode, source }))
		} catch (error) {
			const errorMsg = `Failed to load modes from ${filePath}: ${error instanceof Error ? error.message : String(error)}`
			console.error(`[CustomModesManager] ${errorMsg}`)
			return []
		}
	}

	private async mergeCustomModes(projectModes: ModeConfig[], globalModes: ModeConfig[]): Promise<ModeConfig[]> {
		const slugs = new Set<string>()
		const merged: ModeConfig[] = []

		// Add project mode (takes precedence)
		for (const mode of projectModes) {
			if (!slugs.has(mode.slug)) {
				slugs.add(mode.slug)
				merged.push({ ...mode, source: "project" })
			}
		}

		// Add non-duplicate global modes
		for (const mode of globalModes) {
			if (!slugs.has(mode.slug)) {
				slugs.add(mode.slug)
				merged.push({ ...mode, source: "global" })
			}
		}

		return merged
	}

	public async getCustomModesFilePath(): Promise<string> {
		const settingsDir = await this.ensureSettingsDirectoryExists()
		const filePath = path.join(settingsDir, GlobalFileNames.customModes)
		const fileExists = await fileExistsAtPath(filePath)

		if (!fileExists) {
			await this.queueWrite(() => fs.writeFile(filePath, JSON.stringify({ customModes: [] }, null, 2)))
		}

		return filePath
	}

	private async watchCustomModesFiles(): Promise<void> {
		const settingsPath = await this.getCustomModesFilePath()

		// Watch settings file
		this.disposables.push(
			vscode.workspace.onDidSaveTextDocument(async (document) => {
				if (arePathsEqual(document.uri.fsPath, settingsPath)) {
					const content = await fs.readFile(settingsPath, "utf-8")

					const errorMessage =
						"Invalid custom modes format. Please ensure your settings follow the correct JSON format."

					let config: any

					try {
						config = JSON.parse(content)
					} catch (error) {
						console.error(error)
						vscode.window.showErrorMessage(errorMessage)
						return
					}

					const result = customModesSettingsSchema.safeParse(config)

					if (!result.success) {
						vscode.window.showErrorMessage(errorMessage)
						return
					}

					// Get modes from .kilocodemodes if it exists (takes precedence)
					const roomodesPath = await this.getWorkspaceRoomodes()
					const roomodesModes = roomodesPath ? await this.loadModesFromFile(roomodesPath) : []

					// Merge modes from both sources (.kilocodemodes takes precedence)
					const mergedModes = await this.mergeCustomModes(roomodesModes, result.data.customModes)
					await this.context.globalState.update("customModes", mergedModes)
					this.clearCache()
					await this.onUpdate()
				}
			}),
		)

		// Watch .kilocodemodes file if it exists
		const roomodesPath = await this.getWorkspaceRoomodes()

		if (roomodesPath) {
			this.disposables.push(
				vscode.workspace.onDidSaveTextDocument(async (document) => {
					if (arePathsEqual(document.uri.fsPath, roomodesPath)) {
						const settingsModes = await this.loadModesFromFile(settingsPath)
						const roomodesModes = await this.loadModesFromFile(roomodesPath)
						// .kilocodemodes takes precedence
						const mergedModes = await this.mergeCustomModes(roomodesModes, settingsModes)
						await this.context.globalState.update("customModes", mergedModes)
						this.clearCache()
						await this.onUpdate()
					}
				}),
			)
		}
	}

	public async getCustomModes(): Promise<ModeConfig[]> {
		// Check if we have a valid cached result.
		const now = Date.now()

		if (this.cachedModes && now - this.cachedAt < CustomModesManager.cacheTTL) {
			return this.cachedModes
		}

		// Get modes from settings file.
		const settingsPath = await this.getCustomModesFilePath()
		const settingsModes = await this.loadModesFromFile(settingsPath)

<<<<<<< HEAD
		// Get modes from .kilocodemodes if it exists
=======
		// Get modes from .roomodes if it exists.
>>>>>>> 936712b2
		const roomodesPath = await this.getWorkspaceRoomodes()
		const roomodesModes = roomodesPath ? await this.loadModesFromFile(roomodesPath) : []

		// Create maps to store modes by source.
		const projectModes = new Map<string, ModeConfig>()
		const globalModes = new Map<string, ModeConfig>()

		// Add project modes (they take precedence).
		for (const mode of roomodesModes) {
			projectModes.set(mode.slug, { ...mode, source: "project" as const })
		}

		// Add global modes.
		for (const mode of settingsModes) {
			if (!projectModes.has(mode.slug)) {
				globalModes.set(mode.slug, { ...mode, source: "global" as const })
			}
		}

		// Combine modes in the correct order: project modes first, then global modes.
		const mergedModes = [
			...roomodesModes.map((mode) => ({ ...mode, source: "project" as const })),
			...settingsModes
				.filter((mode) => !projectModes.has(mode.slug))
				.map((mode) => ({ ...mode, source: "global" as const })),
		]

		await this.context.globalState.update("customModes", mergedModes)

		this.cachedModes = mergedModes
		this.cachedAt = now

		return mergedModes
	}

	public async updateCustomMode(slug: string, config: ModeConfig): Promise<void> {
		try {
			const isProjectMode = config.source === "project"
			let targetPath: string

			if (isProjectMode) {
				const workspaceFolders = vscode.workspace.workspaceFolders

				if (!workspaceFolders || workspaceFolders.length === 0) {
					logger.error("Failed to update project mode: No workspace folder found", { slug })
					throw new Error("No workspace folder found for project-specific mode")
				}

				const workspaceRoot = getWorkspacePath()
				targetPath = path.join(workspaceRoot, ROOMODES_FILENAME)
				const exists = await fileExistsAtPath(targetPath)

				logger.info(`${exists ? "Updating" : "Creating"} project mode in ${ROOMODES_FILENAME}`, {
					slug,
					workspace: workspaceRoot,
				})
			} else {
				targetPath = await this.getCustomModesFilePath()
			}

			await this.queueWrite(async () => {
				// Ensure source is set correctly based on target file.
				const modeWithSource = {
					...config,
					source: isProjectMode ? ("project" as const) : ("global" as const),
				}

				await this.updateModesInFile(targetPath, (modes) => {
					const updatedModes = modes.filter((m) => m.slug !== slug)
					updatedModes.push(modeWithSource)
					return updatedModes
				})

				this.clearCache()
				await this.refreshMergedState()
			})
		} catch (error) {
			const errorMessage = error instanceof Error ? error.message : String(error)
			logger.error("Failed to update custom mode", { slug, error: errorMessage })
			vscode.window.showErrorMessage(`Failed to update custom mode: ${errorMessage}`)
		}
	}

	private async updateModesInFile(filePath: string, operation: (modes: ModeConfig[]) => ModeConfig[]): Promise<void> {
		let content = "{}"

		try {
			content = await fs.readFile(filePath, "utf-8")
		} catch (error) {
			// File might not exist yet.
			content = JSON.stringify({ customModes: [] })
		}

		let settings

		try {
			settings = JSON.parse(content)
		} catch (error) {
			console.error(`[CustomModesManager] Failed to parse JSON from ${filePath}:`, error)
			settings = { customModes: [] }
		}

		settings.customModes = operation(settings.customModes || [])
		await fs.writeFile(filePath, JSON.stringify(settings, null, 2), "utf-8")
	}

	private async refreshMergedState(): Promise<void> {
		const settingsPath = await this.getCustomModesFilePath()
		const roomodesPath = await this.getWorkspaceRoomodes()

		const settingsModes = await this.loadModesFromFile(settingsPath)
		const roomodesModes = roomodesPath ? await this.loadModesFromFile(roomodesPath) : []
		const mergedModes = await this.mergeCustomModes(roomodesModes, settingsModes)

		await this.context.globalState.update("customModes", mergedModes)

		this.clearCache()

		await this.onUpdate()
	}

	public async deleteCustomMode(slug: string): Promise<void> {
		try {
			const settingsPath = await this.getCustomModesFilePath()
			const roomodesPath = await this.getWorkspaceRoomodes()

			const settingsModes = await this.loadModesFromFile(settingsPath)
			const roomodesModes = roomodesPath ? await this.loadModesFromFile(roomodesPath) : []

			// Find the mode in either file
			const projectMode = roomodesModes.find((m) => m.slug === slug)
			const globalMode = settingsModes.find((m) => m.slug === slug)

			if (!projectMode && !globalMode) {
				throw new Error("Write error: Mode not found")
			}

			await this.queueWrite(async () => {
				// Delete from project first if it exists there
				if (projectMode && roomodesPath) {
					await this.updateModesInFile(roomodesPath, (modes) => modes.filter((m) => m.slug !== slug))
				}

				// Delete from global settings if it exists there
				if (globalMode) {
					await this.updateModesInFile(settingsPath, (modes) => modes.filter((m) => m.slug !== slug))
				}

				// Clear cache when modes are deleted
				this.clearCache()
				await this.refreshMergedState()
			})
		} catch (error) {
			vscode.window.showErrorMessage(
				`Failed to delete custom mode: ${error instanceof Error ? error.message : String(error)}`,
			)
		}
	}

	private async ensureSettingsDirectoryExists(): Promise<string> {
		const settingsDir = path.join(this.context.globalStorageUri.fsPath, "settings")
		await fs.mkdir(settingsDir, { recursive: true })
		return settingsDir
	}

	public async resetCustomModes(): Promise<void> {
		try {
			const filePath = await this.getCustomModesFilePath()
			await fs.writeFile(filePath, JSON.stringify({ customModes: [] }, null, 2))
			await this.context.globalState.update("customModes", [])
			this.clearCache()
			await this.onUpdate()
		} catch (error) {
			vscode.window.showErrorMessage(
				`Failed to reset custom modes: ${error instanceof Error ? error.message : String(error)}`,
			)
		}
	}

	private clearCache(): void {
		this.cachedModes = null
		this.cachedAt = 0
	}

	dispose(): void {
		for (const disposable of this.disposables) {
			disposable.dispose()
		}

		this.disposables = []
	}
}<|MERGE_RESOLUTION|>--- conflicted
+++ resolved
@@ -199,11 +199,7 @@
 		const settingsPath = await this.getCustomModesFilePath()
 		const settingsModes = await this.loadModesFromFile(settingsPath)
 
-<<<<<<< HEAD
 		// Get modes from .kilocodemodes if it exists
-=======
-		// Get modes from .roomodes if it exists.
->>>>>>> 936712b2
 		const roomodesPath = await this.getWorkspaceRoomodes()
 		const roomodesModes = roomodesPath ? await this.loadModesFromFile(roomodesPath) : []
 
