import path from "path"
import fs from "fs/promises"

import { TelemetryService } from "@roo-code/telemetry"

import { ClineSayTool } from "../../shared/ExtensionMessage"
import { getReadablePath } from "../../utils/path"
import { Task } from "../task/Task"
import { ToolUse, RemoveClosingTag, AskApproval, HandleError, PushToolResult } from "../../shared/tools"
import { formatResponse } from "../prompts/responses"
import { fileExistsAtPath } from "../../utils/fs"
import { RecordSource } from "../context-tracking/FileContextTrackerTypes"
import { unescapeHtmlEntities } from "../../utils/text-normalization"

export async function applyDiffTool(
	cline: Task,
	block: ToolUse,
	askApproval: AskApproval,
	handleError: HandleError,
	pushToolResult: PushToolResult,
	removeClosingTag: RemoveClosingTag,
) {
	const relPath: string | undefined = block.params.path
	let diffContent: string | undefined = block.params.diff

	if (diffContent && !cline.api.getModel().id.includes("claude")) {
		diffContent = unescapeHtmlEntities(diffContent)
	}

	const sharedMessageProps: ClineSayTool = {
		tool: "appliedDiff",
		path: getReadablePath(cline.cwd, removeClosingTag("path", relPath)),
		diff: diffContent,
	}

	try {
		if (block.partial) {
			// Update GUI message
			let toolProgressStatus

			if (cline.diffStrategy && cline.diffStrategy.getProgressStatus) {
				toolProgressStatus = cline.diffStrategy.getProgressStatus(block)
			}

			if (toolProgressStatus && Object.keys(toolProgressStatus).length === 0) {
				return
			}

			await cline
				.ask("tool", JSON.stringify(sharedMessageProps), block.partial, toolProgressStatus)
				.catch(() => {})

			return
		} else {
			if (!relPath) {
				cline.consecutiveMistakeCount++
				cline.recordToolError("apply_diff")
				pushToolResult(await cline.sayAndCreateMissingParamError("apply_diff", "path"))
				return
			}

			if (!diffContent) {
				cline.consecutiveMistakeCount++
				cline.recordToolError("apply_diff")
				pushToolResult(await cline.sayAndCreateMissingParamError("apply_diff", "diff"))
				return
			}

			const accessAllowed = cline.rooIgnoreController?.validateAccess(relPath)

			if (!accessAllowed) {
				await cline.say("rooignore_error", relPath)
				pushToolResult(formatResponse.toolError(formatResponse.rooIgnoreError(relPath)))
				return
			}

			const absolutePath = path.resolve(cline.cwd, relPath)
			const fileExists = await fileExistsAtPath(absolutePath)

			if (!fileExists) {
				cline.consecutiveMistakeCount++
				cline.recordToolError("apply_diff")
				const formattedError = `File does not exist at path: ${absolutePath}\n\n<error_details>\nThe specified file could not be found. Please verify the file path and try again.\n</error_details>`
				await cline.say("error", formattedError)
				pushToolResult(formattedError)
				return
			}

			let originalContent: string | null = await fs.readFile(absolutePath, "utf-8")

			// Apply the diff to the original content
			const diffResult = (await cline.diffStrategy?.applyDiff(
				originalContent,
				diffContent,
				parseInt(block.params.start_line ?? ""),
			)) ?? {
				success: false,
				error: "No diff strategy available",
			}

			// Release the original content from memory as it's no longer needed
			originalContent = null

			if (!diffResult.success) {
				cline.consecutiveMistakeCount++
				const currentCount = (cline.consecutiveMistakeCountForApplyDiff.get(relPath) || 0) + 1
				cline.consecutiveMistakeCountForApplyDiff.set(relPath, currentCount)
				let formattedError = ""
<<<<<<< HEAD
=======
				TelemetryService.instance.captureDiffApplicationError(cline.taskId, currentCount)
>>>>>>> 69f72002

				if (diffResult.failParts && diffResult.failParts.length > 0) {
					for (const failPart of diffResult.failParts) {
						if (failPart.success) {
							continue
						}

						const errorDetails = failPart.details ? JSON.stringify(failPart.details, null, 2) : ""

						formattedError = `<error_details>\n${
							failPart.error
						}${errorDetails ? `\n\nDetails:\n${errorDetails}` : ""}\n</error_details>`
					}
				} else {
					const errorDetails = diffResult.details ? JSON.stringify(diffResult.details, null, 2) : ""

					formattedError = `Unable to apply diff to file: ${absolutePath}\n\n<error_details>\n${
						diffResult.error
					}${errorDetails ? `\n\nDetails:\n${errorDetails}` : ""}\n</error_details>`
				}

				if (currentCount >= 2) {
					await cline.say("diff_error", formattedError)
				}

				cline.recordToolError("apply_diff", formattedError)

				pushToolResult(formattedError)
				return
			}

			cline.consecutiveMistakeCount = 0
			cline.consecutiveMistakeCountForApplyDiff.delete(relPath)

			// Show diff view before asking for approval
			cline.diffViewProvider.editType = "modify"
			await cline.diffViewProvider.open(relPath)
			await cline.diffViewProvider.update(diffResult.content, true)
			await cline.diffViewProvider.scrollToFirstDiff()

			const completeMessage = JSON.stringify({
				...sharedMessageProps,
				diff: diffContent,
			} satisfies ClineSayTool)

			let toolProgressStatus

			if (cline.diffStrategy && cline.diffStrategy.getProgressStatus) {
				toolProgressStatus = cline.diffStrategy.getProgressStatus(block, diffResult)
			}

			const didApprove = await askApproval("tool", completeMessage, toolProgressStatus)

			if (!didApprove) {
				await cline.diffViewProvider.revertChanges() // Cline likely handles closing the diff view
				return
			}

			// Call saveChanges to update the DiffViewProvider properties
			await cline.diffViewProvider.saveChanges()

			// Track file edit operation
			if (relPath) {
				await cline.fileContextTracker.trackFileContext(relPath, "roo_edited" as RecordSource)
			}

			// Used to determine if we should wait for busy terminal to update before sending api request
			cline.didEditFile = true
			let partFailHint = ""

			if (diffResult.failParts && diffResult.failParts.length > 0) {
				partFailHint = `But unable to apply all diff parts to file: ${absolutePath}, silently use <read_file> tool to check newest file version and re-apply diffs\n`
			}

			// Get the formatted response message
			const message = await cline.diffViewProvider.pushToolWriteResult(cline, cline.cwd, !fileExists)

			if (partFailHint) {
				pushToolResult(partFailHint + message)
			} else {
				pushToolResult(message)
			}

			await cline.diffViewProvider.reset()

			return
		}
	} catch (error) {
		await handleError("applying diff", error)
		await cline.diffViewProvider.reset()
		return
	}
}<|MERGE_RESOLUTION|>--- conflicted
+++ resolved
@@ -1,7 +1,5 @@
 import path from "path"
 import fs from "fs/promises"
-
-import { TelemetryService } from "@roo-code/telemetry"
 
 import { ClineSayTool } from "../../shared/ExtensionMessage"
 import { getReadablePath } from "../../utils/path"
@@ -106,10 +104,6 @@
 				const currentCount = (cline.consecutiveMistakeCountForApplyDiff.get(relPath) || 0) + 1
 				cline.consecutiveMistakeCountForApplyDiff.set(relPath, currentCount)
 				let formattedError = ""
-<<<<<<< HEAD
-=======
-				TelemetryService.instance.captureDiffApplicationError(cline.taskId, currentCount)
->>>>>>> 69f72002
 
 				if (diffResult.failParts && diffResult.failParts.length > 0) {
 					for (const failPart of diffResult.failParts) {
