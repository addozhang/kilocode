import { Anthropic } from "@anthropic-ai/sdk"
import { BetaThinkingConfigParam } from "@anthropic-ai/sdk/resources/beta"
import OpenAI from "openai"

import {
	ApiHandlerOptions,
	openRouterDefaultModelId,
	openRouterDefaultModelInfo,
	PROMPT_CACHING_MODELS,
	OPTIONAL_PROMPT_CACHING_MODELS,
} from "../../shared/api"
import { convertToOpenAiMessages } from "../transform/openai-format"
import { ApiStreamChunk } from "../transform/stream"
import { convertToR1Format } from "../transform/r1-format"

import { getModelParams, SingleCompletionHandler } from "../index"
import { DEFAULT_HEADERS, DEEP_SEEK_DEFAULT_TEMPERATURE } from "./constants"
<<<<<<< HEAD
import { getModelParams } from "../getModelParams"

import { SingleCompletionHandler } from ".."
=======
>>>>>>> 702e5a5b
import { BaseProvider } from "./base-provider"

const OPENROUTER_DEFAULT_PROVIDER_NAME = "[default]"

// Add custom interface for OpenRouter params.
type OpenRouterChatCompletionParams = OpenAI.Chat.ChatCompletionCreateParams & {
	transforms?: string[]
	include_reasoning?: boolean
	thinking?: BetaThinkingConfigParam
	// https://openrouter.ai/docs/use-cases/reasoning-tokens
	reasoning?: {
		effort?: "high" | "medium" | "low"
		max_tokens?: number
		exclude?: boolean
	}
}

// See `OpenAI.Chat.Completions.ChatCompletionChunk["usage"]`
// `CompletionsAPI.CompletionUsage`
// See also: https://openrouter.ai/docs/use-cases/usage-accounting
interface CompletionUsage {
	completion_tokens?: number
	completion_tokens_details?: {
		reasoning_tokens?: number
	}
	prompt_tokens?: number
	prompt_tokens_details?: {
		cached_tokens?: number
	}
	total_tokens?: number
	cost?: number
}

export class OpenRouterHandler extends BaseProvider implements SingleCompletionHandler {
	protected options: ApiHandlerOptions
	private client: OpenAI

	constructor(options: ApiHandlerOptions) {
		super()
		this.options = options

		const baseURL = this.options.openRouterBaseUrl || "https://openrouter.ai/api/v1"
		const apiKey = this.options.openRouterApiKey ?? "not-provided"

		this.client = new OpenAI({ baseURL, apiKey, defaultHeaders: DEFAULT_HEADERS })
	}

	override async *createMessage(
		systemPrompt: string,
		messages: Anthropic.Messages.MessageParam[],
	): AsyncGenerator<ApiStreamChunk> {
		let { id: modelId, maxTokens, thinking, temperature, topP, reasoningEffort, promptCache } = this.getModel()

		// Convert Anthropic messages to OpenAI format.
		let openAiMessages: OpenAI.Chat.ChatCompletionMessageParam[] = [
			{ role: "system", content: systemPrompt },
			...convertToOpenAiMessages(messages),
		]

		// DeepSeek highly recommends using user instead of system role.
		if (modelId.startsWith("deepseek/deepseek-r1") || modelId === "perplexity/sonar-reasoning") {
			openAiMessages = convertToR1Format([{ role: "user", content: systemPrompt }, ...messages])
		}

		const isCacheAvailable = promptCache.supported && (!promptCache.optional || this.options.promptCachingEnabled)

		// Prompt caching: https://openrouter.ai/docs/prompt-caching
		// Now with Gemini support: https://openrouter.ai/docs/features/prompt-caching
		// Note that we don't check the `ModelInfo` object because it is cached
		// in the settings for OpenRouter and the value could be stale.
		if (isCacheAvailable) {
			openAiMessages[0] = {
				role: "system",
				// @ts-ignore-next-line
				content: [{ type: "text", text: systemPrompt, cache_control: { type: "ephemeral" } }],
			}

			// Add cache_control to the last two user messages
			// (note: this works because we only ever add one user message at a time, but if we added multiple we'd need to mark the user message before the last assistant message)
			const lastTwoUserMessages = openAiMessages.filter((msg) => msg.role === "user").slice(-2)

			lastTwoUserMessages.forEach((msg) => {
				if (typeof msg.content === "string") {
					msg.content = [{ type: "text", text: msg.content }]
				}

				if (Array.isArray(msg.content)) {
					// NOTE: This is fine since env details will always be added
					// at the end. But if it wasn't there, and the user added a
					// image_url type message, it would pop a text part before
					// it and then move it after to the end.
					let lastTextPart = msg.content.filter((part) => part.type === "text").pop()

					if (!lastTextPart) {
						lastTextPart = { type: "text", text: "..." }
						msg.content.push(lastTextPart)
					}

					// @ts-ignore-next-line
					lastTextPart["cache_control"] = { type: "ephemeral" }
				}
			})
		}

		// https://openrouter.ai/docs/transforms
		let fullResponseText = ""

		const completionParams: OpenRouterChatCompletionParams = {
			model: modelId,
			max_tokens: maxTokens,
			temperature,
			thinking, // OpenRouter is temporarily supporting this.
			top_p: topP,
			messages: openAiMessages,
			stream: true,
			stream_options: { include_usage: true },
			// Only include provider if openRouterSpecificProvider is not "[default]".
			...(this.options.openRouterSpecificProvider &&
				this.options.openRouterSpecificProvider !== OPENROUTER_DEFAULT_PROVIDER_NAME && {
					provider: { order: [this.options.openRouterSpecificProvider] },
				}),
			// This way, the transforms field will only be included in the parameters when openRouterUseMiddleOutTransform is true.
			...((this.options.openRouterUseMiddleOutTransform ?? true) && { transforms: ["middle-out"] }),
			...(reasoningEffort && { reasoning: { effort: reasoningEffort } }),
		}
		const stream = await this.client.chat.completions.create(completionParams)

<<<<<<< HEAD
		let lastUsage
		try {
			for await (const chunk of stream) {
				// OpenRouter returns an error object instead of the OpenAI SDK throwing an error.
				if ("error" in chunk) {
					const error = chunk.error as { message?: string; code?: number }
					console.error(`OpenRouter API Error: ${error?.code} - ${error?.message}`)
					throw new Error(`OpenRouter API Error ${error?.code}: ${error?.message}`)
				}

				const delta = chunk.choices[0]?.delta

				if ("reasoning" in delta && delta.reasoning) {
					yield { type: "reasoning", text: delta.reasoning } as ApiStreamChunk
				}

				if (delta?.content) {
					fullResponseText += delta.content
					yield { type: "text", text: delta.content } as ApiStreamChunk
				}
=======
		let lastUsage: CompletionUsage | undefined = undefined

		for await (const chunk of stream) {
			// OpenRouter returns an error object instead of the OpenAI SDK throwing an error.
			if ("error" in chunk) {
				const error = chunk.error as { message?: string; code?: number }
				console.error(`OpenRouter API Error: ${error?.code} - ${error?.message}`)
				throw new Error(`OpenRouter API Error ${error?.code}: ${error?.message}`)
			}

			const delta = chunk.choices[0]?.delta

			if ("reasoning" in delta && delta.reasoning && typeof delta.reasoning === "string") {
				yield { type: "reasoning", text: delta.reasoning }
			}

			if (delta?.content) {
				fullResponseText += delta.content
				yield { type: "text", text: delta.content }
			}
>>>>>>> 702e5a5b

				if (chunk.usage) {
					lastUsage = chunk.usage
				}
			}
		} catch (error) {
			let errorMessage = makeOpenRouterErrorReadable(error)
			throw new Error(errorMessage)
		}

		if (lastUsage) {
			yield {
				type: "usage",
				inputTokens: lastUsage.prompt_tokens || 0,
				outputTokens: lastUsage.completion_tokens || 0,
				// Waiting on OpenRouter to figure out what this represents in the Gemini case
				// and how to best support it.
				// cacheReadTokens: lastUsage.prompt_tokens_details?.cached_tokens,
				reasoningTokens: lastUsage.completion_tokens_details?.reasoning_tokens,
				totalCost: lastUsage.cost || 0,
			}
		}
	}

	override getModel() {
		const modelId = this.options.openRouterModelId
		const modelInfo = this.options.openRouterModelInfo

		let id = modelId ?? openRouterDefaultModelId
		const info = modelInfo ?? openRouterDefaultModelInfo
		const isDeepSeekR1 = id.startsWith("deepseek/deepseek-r1") || modelId === "perplexity/sonar-reasoning"
		const defaultTemperature = isDeepSeekR1 ? DEEP_SEEK_DEFAULT_TEMPERATURE : 0
		const topP = isDeepSeekR1 ? 0.95 : undefined

		return {
			id,
			info,
			// maxTokens, thinking, temperature, reasoningEffort
			...getModelParams({ options: this.options, model: info, defaultTemperature }),
			topP,
			promptCache: {
				supported: PROMPT_CACHING_MODELS.has(id),
				optional: OPTIONAL_PROMPT_CACHING_MODELS.has(id),
			},
		}
	}

	async completePrompt(prompt: string) {
		let { id: modelId, maxTokens, thinking, temperature } = this.getModel()

		const completionParams: OpenRouterChatCompletionParams = {
			model: modelId,
			max_tokens: maxTokens,
			thinking,
			temperature,
			messages: [{ role: "user", content: prompt }],
			stream: false,
		}

		const response = await this.client.chat.completions.create(completionParams)

		if ("error" in response) {
			const error = response.error as { message?: string; code?: number }
			throw new Error(`OpenRouter API Error ${error?.code}: ${error?.message}`)
		}

		const completion = response as OpenAI.Chat.ChatCompletion
		return completion.choices[0]?.message?.content || ""
	}
<<<<<<< HEAD
}

function makeOpenRouterErrorReadable(error: any) {
	if (error?.code === 429) {
		let retryAfter
		try {
			const parsedJson = JSON.parse(error.error.metadata?.raw)
			retryAfter = parsedJson?.error?.details.map((detail: any) => detail.retryDelay).filter((r: any) => r)[0]
		} catch (e) {}
		if (retryAfter) {
			return `Rate limit exceeded, try again in ${retryAfter}.`
		}
		return `Rate limit exceeded, try again later.\n${error?.message || error}`
	}
	return `OpenRouter API Error: ${error?.message || error}`
}

export async function getOpenRouterModels(options?: ApiHandlerOptions) {
	const models: Record<string, ModelInfo> = {}

	const baseURL = options?.openRouterBaseUrl || "https://openrouter.ai/api/v1"

	try {
		const response = await axios.get(`${baseURL}/models`)
		const rawModels = response.data.data

		for (const rawModel of rawModels) {
			const modelInfo: ModelInfo = {
				maxTokens: rawModel.top_provider?.max_completion_tokens,
				contextWindow: rawModel.context_length,
				supportsImages: rawModel.architecture?.modality?.includes("image"),
				supportsPromptCache: false,
				inputPrice: parseApiPrice(rawModel.pricing?.prompt),
				outputPrice: parseApiPrice(rawModel.pricing?.completion),
				description: rawModel.description,
				thinking: rawModel.id === "anthropic/claude-3.7-sonnet:thinking",
			}

			// NOTE: this needs to be synced with api.ts/openrouter default model info.
			switch (true) {
				case rawModel.id.startsWith("anthropic/claude-3.7-sonnet"):
					modelInfo.supportsComputerUse = true
					modelInfo.supportsPromptCache = true
					modelInfo.cacheWritesPrice = 3.75
					modelInfo.cacheReadsPrice = 0.3
					modelInfo.maxTokens = rawModel.id === "anthropic/claude-3.7-sonnet:thinking" ? 128_000 : 8192
					break
				case rawModel.id.startsWith("anthropic/claude-3.5-sonnet-20240620"):
					modelInfo.supportsPromptCache = true
					modelInfo.cacheWritesPrice = 3.75
					modelInfo.cacheReadsPrice = 0.3
					modelInfo.maxTokens = 8192
					break
				case rawModel.id.startsWith("anthropic/claude-3.5-sonnet"):
					modelInfo.supportsComputerUse = true
					modelInfo.supportsPromptCache = true
					modelInfo.cacheWritesPrice = 3.75
					modelInfo.cacheReadsPrice = 0.3
					modelInfo.maxTokens = 8192
					break
				case rawModel.id.startsWith("anthropic/claude-3-5-haiku"):
					modelInfo.supportsPromptCache = true
					modelInfo.cacheWritesPrice = 1.25
					modelInfo.cacheReadsPrice = 0.1
					modelInfo.maxTokens = 8192
					break
				case rawModel.id.startsWith("anthropic/claude-3-opus"):
					modelInfo.supportsPromptCache = true
					modelInfo.cacheWritesPrice = 18.75
					modelInfo.cacheReadsPrice = 1.5
					modelInfo.maxTokens = 8192
					break
				case rawModel.id.startsWith("anthropic/claude-3-haiku"):
					modelInfo.supportsPromptCache = true
					modelInfo.cacheWritesPrice = 0.3
					modelInfo.cacheReadsPrice = 0.03
					modelInfo.maxTokens = 8192
					break
				default:
					break
			}

			models[rawModel.id] = modelInfo
		}
	} catch (error) {
		console.error(
			`Error fetching OpenRouter models: ${JSON.stringify(error, Object.getOwnPropertyNames(error), 2)}`,
		)
	}

	return models
=======
>>>>>>> 702e5a5b
}<|MERGE_RESOLUTION|>--- conflicted
+++ resolved
@@ -13,14 +13,10 @@
 import { ApiStreamChunk } from "../transform/stream"
 import { convertToR1Format } from "../transform/r1-format"
 
-import { getModelParams, SingleCompletionHandler } from "../index"
+import { SingleCompletionHandler } from "../index"
 import { DEFAULT_HEADERS, DEEP_SEEK_DEFAULT_TEMPERATURE } from "./constants"
-<<<<<<< HEAD
 import { getModelParams } from "../getModelParams"
 
-import { SingleCompletionHandler } from ".."
-=======
->>>>>>> 702e5a5b
 import { BaseProvider } from "./base-provider"
 
 const OPENROUTER_DEFAULT_PROVIDER_NAME = "[default]"
@@ -148,8 +144,8 @@
 		}
 		const stream = await this.client.chat.completions.create(completionParams)
 
-<<<<<<< HEAD
-		let lastUsage
+		let lastUsage: CompletionUsage | undefined = undefined
+
 		try {
 			for await (const chunk of stream) {
 				// OpenRouter returns an error object instead of the OpenAI SDK throwing an error.
@@ -161,36 +157,14 @@
 
 				const delta = chunk.choices[0]?.delta
 
-				if ("reasoning" in delta && delta.reasoning) {
-					yield { type: "reasoning", text: delta.reasoning } as ApiStreamChunk
+				if ("reasoning" in delta && delta.reasoning && typeof delta.reasoning === "string") {
+					yield { type: "reasoning", text: delta.reasoning }
 				}
 
 				if (delta?.content) {
 					fullResponseText += delta.content
-					yield { type: "text", text: delta.content } as ApiStreamChunk
-				}
-=======
-		let lastUsage: CompletionUsage | undefined = undefined
-
-		for await (const chunk of stream) {
-			// OpenRouter returns an error object instead of the OpenAI SDK throwing an error.
-			if ("error" in chunk) {
-				const error = chunk.error as { message?: string; code?: number }
-				console.error(`OpenRouter API Error: ${error?.code} - ${error?.message}`)
-				throw new Error(`OpenRouter API Error ${error?.code}: ${error?.message}`)
-			}
-
-			const delta = chunk.choices[0]?.delta
-
-			if ("reasoning" in delta && delta.reasoning && typeof delta.reasoning === "string") {
-				yield { type: "reasoning", text: delta.reasoning }
-			}
-
-			if (delta?.content) {
-				fullResponseText += delta.content
-				yield { type: "text", text: delta.content }
-			}
->>>>>>> 702e5a5b
+					yield { type: "text", text: delta.content }
+				}
 
 				if (chunk.usage) {
 					lastUsage = chunk.usage
@@ -260,9 +234,9 @@
 		const completion = response as OpenAI.Chat.ChatCompletion
 		return completion.choices[0]?.message?.content || ""
 	}
-<<<<<<< HEAD
-}
-
+}
+
+// kilocode_change start
 function makeOpenRouterErrorReadable(error: any) {
 	if (error?.code === 429) {
 		let retryAfter
@@ -277,81 +251,4 @@
 	}
 	return `OpenRouter API Error: ${error?.message || error}`
 }
-
-export async function getOpenRouterModels(options?: ApiHandlerOptions) {
-	const models: Record<string, ModelInfo> = {}
-
-	const baseURL = options?.openRouterBaseUrl || "https://openrouter.ai/api/v1"
-
-	try {
-		const response = await axios.get(`${baseURL}/models`)
-		const rawModels = response.data.data
-
-		for (const rawModel of rawModels) {
-			const modelInfo: ModelInfo = {
-				maxTokens: rawModel.top_provider?.max_completion_tokens,
-				contextWindow: rawModel.context_length,
-				supportsImages: rawModel.architecture?.modality?.includes("image"),
-				supportsPromptCache: false,
-				inputPrice: parseApiPrice(rawModel.pricing?.prompt),
-				outputPrice: parseApiPrice(rawModel.pricing?.completion),
-				description: rawModel.description,
-				thinking: rawModel.id === "anthropic/claude-3.7-sonnet:thinking",
-			}
-
-			// NOTE: this needs to be synced with api.ts/openrouter default model info.
-			switch (true) {
-				case rawModel.id.startsWith("anthropic/claude-3.7-sonnet"):
-					modelInfo.supportsComputerUse = true
-					modelInfo.supportsPromptCache = true
-					modelInfo.cacheWritesPrice = 3.75
-					modelInfo.cacheReadsPrice = 0.3
-					modelInfo.maxTokens = rawModel.id === "anthropic/claude-3.7-sonnet:thinking" ? 128_000 : 8192
-					break
-				case rawModel.id.startsWith("anthropic/claude-3.5-sonnet-20240620"):
-					modelInfo.supportsPromptCache = true
-					modelInfo.cacheWritesPrice = 3.75
-					modelInfo.cacheReadsPrice = 0.3
-					modelInfo.maxTokens = 8192
-					break
-				case rawModel.id.startsWith("anthropic/claude-3.5-sonnet"):
-					modelInfo.supportsComputerUse = true
-					modelInfo.supportsPromptCache = true
-					modelInfo.cacheWritesPrice = 3.75
-					modelInfo.cacheReadsPrice = 0.3
-					modelInfo.maxTokens = 8192
-					break
-				case rawModel.id.startsWith("anthropic/claude-3-5-haiku"):
-					modelInfo.supportsPromptCache = true
-					modelInfo.cacheWritesPrice = 1.25
-					modelInfo.cacheReadsPrice = 0.1
-					modelInfo.maxTokens = 8192
-					break
-				case rawModel.id.startsWith("anthropic/claude-3-opus"):
-					modelInfo.supportsPromptCache = true
-					modelInfo.cacheWritesPrice = 18.75
-					modelInfo.cacheReadsPrice = 1.5
-					modelInfo.maxTokens = 8192
-					break
-				case rawModel.id.startsWith("anthropic/claude-3-haiku"):
-					modelInfo.supportsPromptCache = true
-					modelInfo.cacheWritesPrice = 0.3
-					modelInfo.cacheReadsPrice = 0.03
-					modelInfo.maxTokens = 8192
-					break
-				default:
-					break
-			}
-
-			models[rawModel.id] = modelInfo
-		}
-	} catch (error) {
-		console.error(
-			`Error fetching OpenRouter models: ${JSON.stringify(error, Object.getOwnPropertyNames(error), 2)}`,
-		)
-	}
-
-	return models
-=======
->>>>>>> 702e5a5b
-}+// kilocode_change end