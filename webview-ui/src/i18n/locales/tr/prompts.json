{
	"title": "Promptlar",
	"done": "Tamamlandı",
	"modes": {
		"title": "Modlar",
		"createNewMode": "Yeni mod oluştur",
		"editModesConfig": "Mod yapılandırmasını düzenle",
		"editGlobalModes": "Global modları düzenle",
		"editProjectModes": "Proje modlarını düzenle (.kilocodemodes)",
		"createModeHelpText": "Yeni bir özel mod oluşturmak için + düğmesine tıklayın veya sohbette Kilo Code'dan sizin için bir tane oluşturmasını isteyin!"
	},
	"apiConfiguration": {
		"title": "API Yapılandırması",
		"select": "Bu mod için hangi API yapılandırmasının kullanılacağını seçin"
	},
	"tools": {
		"title": "Kullanılabilir Araçlar",
		"builtInModesText": "Yerleşik modlar için araçlar değiştirilemez",
		"editTools": "Araçları düzenle",
		"doneEditing": "Düzenlemeyi bitir",
		"allowedFiles": "İzin verilen dosyalar:",
		"toolNames": {
			"read": "Dosyaları Oku",
			"edit": "Dosyaları Düzenle",
			"browser": "Tarayıcı Kullan",
			"command": "Komutları Çalıştır",
			"mcp": "MCP Kullan"
		}
	},
	"roleDefinition": {
		"title": "Rol Tanımı",
		"resetToDefault": "Varsayılana sıfırla",
		"description": "Bu mod için Kilo Code'nun uzmanlığını ve kişiliğini tanımlayın. Bu açıklama, Kilo Code'nun kendini nasıl sunduğunu ve görevlere nasıl yaklaştığını şekillendirir."
	},
	"customInstructions": {
		"title": "Moda özgü özel talimatlar (isteğe bağlı)",
		"resetToDefault": "Varsayılana sıfırla",
		"description": "{{modeName}} modu için özel davranış yönergeleri ekleyin.",
		"loadFromFile": "{{mode}} moduna özgü özel talimatlar ayrıca çalışma alanınızdaki <span>.clinerules-{{slug}}</span> adresinden yüklenebilir."
	},
	"globalCustomInstructions": {
		"title": "Tüm Modlar için Özel Talimatlar",
		"description": "Bu talimatlar tüm modlara uygulanır. Aşağıdaki moda özgü talimatlarla geliştirilebilen temel davranış seti sağlarlar.\nKilo Code'nun editörünüzün görüntüleme dilinden ({{language}}) farklı bir dilde düşünmesini ve konuşmasını istiyorsanız, burada belirtebilirsiniz.",
		"loadFromFile": "Talimatlar ayrıca çalışma alanınızdaki <span>.clinerules</span> adresinden de yüklenebilir."
	},
	"systemPrompt": {
		"preview": "Sistem promptunu önizle",
		"copy": "Sistem promptunu panoya kopyala",
		"title": "Sistem promptu ({{modeName}} modu)"
	},
	"supportPrompts": {
		"title": "Destek Promptları",
		"resetPrompt": "{{promptType}} promptunu varsayılana sıfırla",
		"prompt": "Prompt",
		"enhance": {
			"apiConfiguration": "API Yapılandırması",
			"apiConfigDescription": "Promptları geliştirmek için her zaman kullanılacak bir API yapılandırması seçebilir veya şu anda seçili olanı kullanabilirsiniz",
			"useCurrentConfig": "Şu anda seçili API yapılandırmasını kullan",
			"testPromptPlaceholder": "Geliştirmeyi test etmek için bir prompt girin",
			"previewButton": "Prompt geliştirmesini önizle"
		},
		"types": {
			"ENHANCE": {
				"label": "Promptu Geliştir",
				"description": "Girdileriniz için özel öneriler veya iyileştirmeler almak için prompt geliştirmeyi kullanın. Bu, Kilo Code'nun niyetinizi anlamasını ve mümkün olan en iyi yanıtları sağlamasını garanti eder. Sohbetteki ✨ simgesi aracılığıyla kullanılabilir."
			},
			"EXPLAIN": {
				"label": "Kodu Açıkla",
				"description": "Kod parçaları, fonksiyonlar veya tüm dosyalar hakkında ayrıntılı açıklamalar alın. Karmaşık kodu anlamak veya yeni kalıpları öğrenmek için faydalıdır. Kod eylemlerinde (editördeki ampul simgesi) ve editör bağlam menüsünde (seçili koda sağ tıklayın) kullanılabilir."
			},
			"FIX": {
				"label": "Sorunları Düzelt",
				"description": "Hataları, bugları veya kod kalitesi sorunlarını tanımlama ve çözme konusunda yardım alın. Sorunları çözmek için adım adım rehberlik sağlar. Kod eylemlerinde (editördeki ampul simgesi) ve editör bağlam menüsünde (seçili koda sağ tıklayın) kullanılabilir."
			},
			"IMPROVE": {
				"label": "Kodu İyileştir",
				"description": "İşlevselliği korurken kod optimizasyonu, daha iyi uygulamalar ve mimari iyileştirmeler için öneriler alın. Kod eylemlerinde (editördeki ampul simgesi) ve editör bağlam menüsünde (seçili koda sağ tıklayın) kullanılabilir."
			},
			"ADD_TO_CONTEXT": {
				"label": "Bağlama Ekle",
				"description": "Mevcut görevinize veya konuşmanıza bağlam ekleyin. Ek bilgi veya açıklamalar sağlamak için faydalıdır. Kod eylemlerinde (editördeki ampul simgesi) ve editör bağlam menüsünde (seçili koda sağ tıklayın) kullanılabilir."
			},
			"TERMINAL_ADD_TO_CONTEXT": {
				"label": "Terminal İçeriğini Bağlama Ekle",
				"description": "Terminal çıktısını mevcut görevinize veya konuşmanıza ekleyin. Komut çıktılarını veya günlükleri sağlamak için faydalıdır. Terminal bağlam menüsünde (seçili terminal içeriğine sağ tıklayın) kullanılabilir."
			},
			"TERMINAL_FIX": {
				"label": "Terminal Komutunu Düzelt",
				"description": "Başarısız olan veya iyileştirme gerektiren terminal komutlarını düzeltme konusunda yardım alın. Terminal bağlam menüsünde (seçili terminal içeriğine sağ tıklayın) kullanılabilir."
			},
			"TERMINAL_EXPLAIN": {
				"label": "Terminal Komutunu Açıkla",
				"description": "Terminal komutları ve çıktıları hakkında ayrıntılı açıklamalar alın. Terminal bağlam menüsünde (seçili terminal içeriğine sağ tıklayın) kullanılabilir."
			},
			"NEW_TASK": {
				"label": "Yeni Görev Başlat",
				"description": "Girdiyle yeni bir görev başlat. Komut paletinde kullanılabilir."
			}
		}
	},
<<<<<<< HEAD
	"customModeCreation": {
		"enableTitle": "Promptlar aracılığıyla özel mod oluşturmayı etkinleştir",
		"description": "Etkinleştirildiğinde, Kilo Code 'Bana ... yapabilen özel bir mod oluştur' gibi promptlar kullanarak özel modlar oluşturmanıza olanak tanır. Bu özelliğe ihtiyaç duyulmadığında devre dışı bırakmak, sistem promptunuzu yaklaşık 700 token azaltır. Devre dışı bırakıldığında, yukarıdaki + düğmesini kullanarak veya ilgili yapılandırma JSON'ını düzenleyerek manuel olarak özel modlar oluşturabilirsiniz."
	},
=======
>>>>>>> 0949556b
	"advancedSystemPrompt": {
		"title": "Gelişmiş: Sistem Promptunu Geçersiz Kıl",
		"description": "Çalışma alanınızda <span>.kilo-code/system-prompt-{{slug}}</span> adresinde bir dosya oluşturarak bu mod için sistem istemini tamamen değiştirebilirsiniz (rol tanımı ve özel talimatlar hariç). Bu, yerleşik güvenlik önlemlerini ve tutarlılık kontrollerini (özellikle araç kullanımıyla ilgili) aşan çok gelişmiş bir özelliktir, bu yüzden dikkatli olun!"
	},
	"createModeDialog": {
		"title": "Yeni Mod Oluştur",
		"close": "Kapat",
		"name": {
			"label": "İsim",
			"placeholder": "Mod adını girin"
		},
		"slug": {
			"label": "Slug",
			"description": "Slug, URL'lerde ve dosya adlarında kullanılır. Küçük harflerle yazılmalı ve yalnızca harfler, sayılar ve kısa çizgiler içermelidir."
		},
		"saveLocation": {
			"label": "Kaydetme Konumu",
			"description": "Bu modu nereye kaydedeceğinizi seçin. Projeye özgü modlar, global modlara göre önceliklidir.",
			"global": {
				"label": "Global",
				"description": "Tüm çalışma alanlarında kullanılabilir"
			},
			"project": {
				"label": "Projeye özgü (.kilocodemodes)",
				"description": "Yalnızca bu çalışma alanında kullanılabilir, globale göre önceliklidir"
			}
		},
		"roleDefinition": {
			"label": "Rol Tanımı",
			"description": "Bu mod için Kilo Code'nun uzmanlığını ve kişiliğini tanımlayın."
		},
		"tools": {
			"label": "Kullanılabilir Araçlar",
			"description": "Bu modun hangi araçları kullanabileceğini seçin."
		},
		"customInstructions": {
			"label": "Özel Talimatlar (isteğe bağlı)",
			"description": "Bu mod için özel davranış yönergeleri ekleyin."
		},
		"buttons": {
			"cancel": "İptal",
			"create": "Mod Oluştur"
		},
		"deleteMode": "Modu sil"
	},
	"allFiles": "tüm dosyalar"
}<|MERGE_RESOLUTION|>--- conflicted
+++ resolved
@@ -98,13 +98,6 @@
 			}
 		}
 	},
-<<<<<<< HEAD
-	"customModeCreation": {
-		"enableTitle": "Promptlar aracılığıyla özel mod oluşturmayı etkinleştir",
-		"description": "Etkinleştirildiğinde, Kilo Code 'Bana ... yapabilen özel bir mod oluştur' gibi promptlar kullanarak özel modlar oluşturmanıza olanak tanır. Bu özelliğe ihtiyaç duyulmadığında devre dışı bırakmak, sistem promptunuzu yaklaşık 700 token azaltır. Devre dışı bırakıldığında, yukarıdaki + düğmesini kullanarak veya ilgili yapılandırma JSON'ını düzenleyerek manuel olarak özel modlar oluşturabilirsiniz."
-	},
-=======
->>>>>>> 0949556b
 	"advancedSystemPrompt": {
 		"title": "Gelişmiş: Sistem Promptunu Geçersiz Kıl",
 		"description": "Çalışma alanınızda <span>.kilo-code/system-prompt-{{slug}}</span> adresinde bir dosya oluşturarak bu mod için sistem istemini tamamen değiştirebilirsiniz (rol tanımı ve özel talimatlar hariç). Bu, yerleşik güvenlik önlemlerini ve tutarlılık kontrollerini (özellikle araç kullanımıyla ilgili) aşan çok gelişmiş bir özelliktir, bu yüzden dikkatli olun!"
