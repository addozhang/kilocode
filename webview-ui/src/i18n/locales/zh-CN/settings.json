--- conflicted
+++ resolved
@@ -258,11 +258,7 @@
 	"browser": {
 		"enable": {
 			"label": "启用浏览器工具",
-<<<<<<< HEAD
-			"description": "启用后，若模型支持计算机功能调用，Kilo Code 可以使用浏览器与网站交互。"
-=======
-			"description": "启用后，若模型支持计算机功能调用，Roo 可以使用浏览器与网站交互。 <0>了解更多</0>"
->>>>>>> d2e15c16
+			"description": "启用后，若模型支持计算机功能调用，Kilo Code 可以使用浏览器与网站交互。 <0>了解更多</0>"
 		},
 		"viewport": {
 			"label": "视口大小",
@@ -470,12 +466,7 @@
 		"useCustomModel": "使用自定义：{{modelId}}"
 	},
 	"footer": {
-<<<<<<< HEAD
 		"feedback": "如果您有任何问题或反馈，请随时在 <githubLink>github.com/Kilo-Org/kilocode</githubLink> 上提出问题或加入 <redditLink>reddit.com/r/kilocode</redditLink> 或 <discordLink>kilocode.ai/discord</discordLink>",
-		"version": "Kilo Code v{{version}}",
-=======
-		"feedback": "如果您有任何问题或反馈，请随时在 <githubLink>github.com/RooVetGit/Roo-Code</githubLink> 上提出问题或加入 <redditLink>reddit.com/r/RooCode</redditLink> 或 <discordLink>discord.gg/roocode</discordLink>",
->>>>>>> d2e15c16
 		"telemetry": {
 			"label": "允许匿名数据收集",
 			"description": "匿名收集错误报告和使用数据（不含代码/提示/个人信息），详情见隐私政策"
