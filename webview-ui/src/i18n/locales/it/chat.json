--- conflicted
+++ resolved
@@ -173,45 +173,7 @@
 	"autoApprove": {
 		"title": "Auto-approvazione:",
 		"none": "Nessuna",
-<<<<<<< HEAD
-		"description": "L'auto-approvazione permette a Kilo Code di eseguire azioni senza chiedere permesso. Abilita solo per azioni di cui ti fidi completamente. Configurazione più dettagliata disponibile nelle <settingsLink>Impostazioni</settingsLink>.",
-		"actions": {
-			"readFiles": {
-				"label": "Lettura",
-				"description": "Consente l'accesso per leggere qualsiasi file sul tuo computer."
-			},
-			"editFiles": {
-				"label": "Modifica",
-				"description": "Consente la modifica di qualsiasi file sul tuo computer."
-			},
-			"executeCommands": {
-				"label": "Comandi",
-				"description": "Consente l'esecuzione di comandi da terminale approvati. Puoi configurare questo nel pannello delle impostazioni."
-			},
-			"useBrowser": {
-				"label": "Browser",
-				"description": "Consente la capacità di avviare e interagire con qualsiasi sito web in un browser headless."
-			},
-			"useMcp": {
-				"label": "MCP",
-				"description": "Consente l'uso di server MCP configurati che possono modificare il filesystem o interagire con API."
-			},
-			"switchModes": {
-				"label": "Modalità",
-				"description": "Consente il passaggio automatico tra diverse modalità senza richiedere approvazione."
-			},
-			"subtasks": {
-				"label": "Sottoattività",
-				"description": "Consente la creazione e il completamento di sottoattività senza richiedere approvazione."
-			},
-			"retryRequests": {
-				"label": "Ritentativi",
-				"description": "Riprova automaticamente le richieste API fallite quando il provider restituisce una risposta di errore."
-			}
-		}
-=======
-		"description": "L'auto-approvazione permette a Roo Code di eseguire azioni senza chiedere permesso. Abilita solo per azioni di cui ti fidi completamente. Configurazione più dettagliata disponibile nelle <settingsLink>Impostazioni</settingsLink>."
->>>>>>> ae2f98a6
+		"description": "L'auto-approvazione permette a Kilo Code di eseguire azioni senza chiedere permesso. Abilita solo per azioni di cui ti fidi completamente. Configurazione più dettagliata disponibile nelle <settingsLink>Impostazioni</settingsLink>."
 	},
 	"reasoning": {
 		"thinking": "Sto pensando",
