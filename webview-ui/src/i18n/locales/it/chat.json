--- conflicted
+++ resolved
@@ -168,7 +168,6 @@
 		"current": "Corrente"
 	},
 	"fileOperations": {
-<<<<<<< HEAD
 		"wantsToRead": "Kilo Code vuole leggere questo file:",
 		"wantsToReadOutsideWorkspace": "Kilo Code vuole leggere questo file al di fuori dell'area di lavoro:",
 		"didRead": "Kilo Code ha letto questo file:",
@@ -183,28 +182,11 @@
 		"wantsToInsertAtEnd": "Kilo Code vuole aggiungere contenuto alla fine di questo file:",
 		"wantsToReadAndXMore": "Kilo Code vuole leggere questo file e altri {{count}}:",
 		"wantsToReadMultiple": "Kilo Code vuole leggere più file:",
-		"wantsToApplyBatchChanges": "Kilo Code vuole applicare modifiche a più file:"
-=======
-		"wantsToRead": "Roo vuole leggere questo file:",
-		"wantsToReadOutsideWorkspace": "Roo vuole leggere questo file al di fuori dell'area di lavoro:",
-		"didRead": "Roo ha letto questo file:",
-		"wantsToEdit": "Roo vuole modificare questo file:",
-		"wantsToEditOutsideWorkspace": "Roo vuole modificare questo file al di fuori dell'area di lavoro:",
-		"wantsToEditProtected": "Roo vuole modificare un file di configurazione protetto:",
-		"wantsToCreate": "Roo vuole creare un nuovo file:",
-		"wantsToSearchReplace": "Roo vuole eseguire ricerca e sostituzione in questo file:",
-		"didSearchReplace": "Roo ha eseguito ricerca e sostituzione in questo file:",
-		"wantsToInsert": "Roo vuole inserire contenuto in questo file:",
-		"wantsToInsertWithLineNumber": "Roo vuole inserire contenuto in questo file alla riga {{lineNumber}}:",
-		"wantsToInsertAtEnd": "Roo vuole aggiungere contenuto alla fine di questo file:",
-		"wantsToReadAndXMore": "Roo vuole leggere questo file e altri {{count}}:",
-		"wantsToReadMultiple": "Roo vuole leggere più file:",
-		"wantsToApplyBatchChanges": "Roo vuole applicare modifiche a più file:",
-		"wantsToGenerateImage": "Roo vuole generare un'immagine:",
-		"wantsToGenerateImageOutsideWorkspace": "Roo vuole generare un'immagine fuori dall'area di lavoro:",
-		"wantsToGenerateImageProtected": "Roo vuole generare un'immagine in una posizione protetta:",
-		"didGenerateImage": "Roo ha generato un'immagine:"
->>>>>>> 8cff25ab
+		"wantsToApplyBatchChanges": "Kilo Code vuole applicare modifiche a più file:",
+		"wantsToGenerateImage": "Kilo Code vuole generare un'immagine:",
+		"wantsToGenerateImageOutsideWorkspace": "Kilo Code vuole generare un'immagine fuori dall'area di lavoro:",
+		"wantsToGenerateImageProtected": "Kilo Code vuole generare un'immagine in una posizione protetta:",
+		"didGenerateImage": "Kilo Code ha generato un'immagine:"
 	},
 	"directoryOperations": {
 		"wantsToViewTopLevel": "Kilo Code vuole visualizzare i file di primo livello in questa directory:",
