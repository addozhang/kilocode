{
	"title": "Account",
	"profilePicture": "Profile picture",
	"logOut": "Log out",
	"testApiAuthentication": "Test API Authentication",
<<<<<<< HEAD
	"signIn": "Connect to Kilo Code Cloud",
	"connect": "Connect",
	"cloudBenefitsTitle": "Connect to Kilo Code Cloud",
	"cloudBenefitsSubtitle": "Sync your prompts and telemetry to enable:",
	"cloudBenefitHistory": "Online task history",
	"cloudBenefitSharing": "Sharing and collaboration features",
	"cloudBenefitMetrics": "Task, token, and cost-based usage metrics",
	"visitCloudWebsite": "Visit Kilo Code Cloud"
=======
	"signIn": "Connect to Roo Code Cloud",
	"connect": "Connect Now",
	"cloudBenefitsTitle": "Connect to Roo Code Cloud",
	"cloudBenefitWalkaway": "Follow and control tasks from anywhere with Roomote Control",
	"cloudBenefitSharing": "Share tasks with others",
	"cloudBenefitHistory": "Access your task history",
	"cloudBenefitMetrics": "Get a holistic view of your token consumption",
	"visitCloudWebsite": "Visit Roo Code Cloud",
	"remoteControl": "Roomote Control",
	"remoteControlDescription": "Enable following and interacting with tasks in this workspace with Roo Code Cloud"
>>>>>>> a819b353
}<|MERGE_RESOLUTION|>--- conflicted
+++ resolved
@@ -3,25 +3,14 @@
 	"profilePicture": "Profile picture",
 	"logOut": "Log out",
 	"testApiAuthentication": "Test API Authentication",
-<<<<<<< HEAD
 	"signIn": "Connect to Kilo Code Cloud",
-	"connect": "Connect",
+	"connect": "Connect Now",
 	"cloudBenefitsTitle": "Connect to Kilo Code Cloud",
-	"cloudBenefitsSubtitle": "Sync your prompts and telemetry to enable:",
-	"cloudBenefitHistory": "Online task history",
-	"cloudBenefitSharing": "Sharing and collaboration features",
-	"cloudBenefitMetrics": "Task, token, and cost-based usage metrics",
-	"visitCloudWebsite": "Visit Kilo Code Cloud"
-=======
-	"signIn": "Connect to Roo Code Cloud",
-	"connect": "Connect Now",
-	"cloudBenefitsTitle": "Connect to Roo Code Cloud",
-	"cloudBenefitWalkaway": "Follow and control tasks from anywhere with Roomote Control",
+	"cloudBenefitWalkaway": "Follow and control tasks from anywhere with Kilo remote Control",
 	"cloudBenefitSharing": "Share tasks with others",
 	"cloudBenefitHistory": "Access your task history",
 	"cloudBenefitMetrics": "Get a holistic view of your token consumption",
-	"visitCloudWebsite": "Visit Roo Code Cloud",
-	"remoteControl": "Roomote Control",
-	"remoteControlDescription": "Enable following and interacting with tasks in this workspace with Roo Code Cloud"
->>>>>>> a819b353
+	"visitCloudWebsite": "Visit Kilo Code Cloud",
+	"remoteControl": "Kilo remote Control",
+	"remoteControlDescription": "Enable following and interacting with tasks in this workspace with Kilo Code Cloud"
 }