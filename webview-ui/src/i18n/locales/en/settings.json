{
	"common": {
		"save": "Save",
		"done": "Done",
		"cancel": "Cancel",
		"reset": "Reset",
		"select": "Select",
		"add": "Add Header",
		"remove": "Remove"
	},
	"header": {
		"title": "Settings",
		"saveButtonTooltip": "Save changes",
		"nothingChangedTooltip": "Nothing changed",
		"doneButtonTooltip": "Discard unsaved changes and close settings panel"
	},
	"unsavedChangesDialog": {
		"title": "Unsaved Changes",
		"description": "Do you want to discard changes and continue?",
		"cancelButton": "Cancel",
		"discardButton": "Discard changes"
	},
	"sections": {
		"providers": "Providers",
		"autoApprove": "Auto-Approve",
		"browser": "Browser",
		"checkpoints": "Checkpoints",
		"display": "Display",
		"notifications": "Notifications",
		"contextManagement": "Context",
		"terminal": "Terminal",
		"prompts": "Prompts",
		"experimental": "Experimental",
		"language": "Language",
		"about": "About Kilo Code"
	},
	"prompts": {
		"description": "Configure support prompts that are used for quick actions like enhancing prompts, explaining code, and fixing issues. These prompts help Kilo Code provide better assistance for common development tasks."
	},
	"codeIndex": {
		"title": "Codebase Indexing",
		"description": "Configure codebase indexing settings to enable semantic search of your project. <0>Learn more</0>",
		"statusTitle": "Status",
		"enableLabel": "Enable Codebase Indexing",
		"enableDescription": "Enable code indexing for improved search and context understanding",
		"settingsTitle": "Indexing Settings",
		"disabledMessage": "Codebase indexing is currently disabled. Enable it in the global settings to configure indexing options.",
		"profileLabel": "Embeddings Provider",
		"embedderProviderLabel": "Embedder Provider",
		"selectProfilePlaceholder": "Select provider",
		"openaiProvider": "OpenAI",
		"ollamaProvider": "Ollama",
		"geminiProvider": "Gemini",
		"geminiApiKeyLabel": "API Key:",
		"geminiApiKeyPlaceholder": "Enter your Gemini API key",
		"mistralProvider": "Mistral",
		"mistralApiKeyLabel": "API Key:",
		"mistralApiKeyPlaceholder": "Enter your Mistral API key",
		"openaiCompatibleProvider": "OpenAI Compatible",
		"openAiKeyLabel": "OpenAI API Key",
		"openAiKeyPlaceholder": "Enter your OpenAI API key",
		"openAiCompatibleBaseUrlLabel": "Base URL",
		"openAiCompatibleApiKeyLabel": "API Key",
		"openAiCompatibleApiKeyPlaceholder": "Enter your API key",
		"openAiCompatibleModelDimensionLabel": "Embedding Dimension:",
		"modelDimensionLabel": "Model Dimension",
		"openAiCompatibleModelDimensionPlaceholder": "e.g., 1536",
		"openAiCompatibleModelDimensionDescription": "The embedding dimension (output size) for your model. Check your provider's documentation for this value. Common values: 384, 768, 1536, 3072.",
		"modelLabel": "Model",
		"modelPlaceholder": "Enter model name",
		"selectModel": "Select a model",
		"selectModelPlaceholder": "Select model",
		"ollamaUrlLabel": "Ollama URL:",
		"ollamaBaseUrlLabel": "Ollama Base URL",
		"qdrantUrlLabel": "Qdrant URL",
		"qdrantKeyLabel": "Qdrant Key:",
		"qdrantApiKeyLabel": "Qdrant API Key",
		"qdrantApiKeyPlaceholder": "Enter your Qdrant API key (optional)",
		"setupConfigLabel": "Setup",
		"advancedConfigLabel": "Advanced Configuration",
		"searchMinScoreLabel": "Search Score Threshold",
		"searchMinScoreDescription": "Minimum similarity score (0.0-1.0) required for search results. Lower values return more results but may be less relevant. Higher values return fewer but more relevant results.",
		"searchMinScoreResetTooltip": "Reset to default value (0.4)",
		"searchMaxResultsLabel": "Maximum Search Results",
		"searchMaxResultsDescription": "Maximum number of search results to return when querying the codebase index. Higher values provide more context but may include less relevant results.",
		"resetToDefault": "Reset to default",
		"startIndexingButton": "Start Indexing",
		"clearIndexDataButton": "Clear Index Data",
		"unsavedSettingsMessage": "Please save your settings before starting the indexing process.",
		"clearDataDialog": {
			"title": "Are you sure?",
			"description": "This action cannot be undone. This will permanently delete your codebase index data.",
			"cancelButton": "Cancel",
			"confirmButton": "Clear Data"
		},
		"ollamaUrlPlaceholder": "http://localhost:11434",
		"openAiCompatibleBaseUrlPlaceholder": "https://api.example.com",
		"modelDimensionPlaceholder": "1536",
		"qdrantUrlPlaceholder": "http://localhost:6333",
		"saveError": "Failed to save settings",
		"modelDimensions": "({{dimension}} dimensions)",
		"saveSuccess": "Settings saved successfully",
		"saving": "Saving...",
		"saveSettings": "Save",
		"indexingStatuses": {
			"standby": "Standby",
			"indexing": "Indexing",
			"indexed": "Indexed",
			"error": "Error"
		},
		"close": "Close",
		"validation": {
			"qdrantUrlRequired": "Qdrant URL is required",
			"invalidQdrantUrl": "Invalid Qdrant URL",
			"invalidOllamaUrl": "Invalid Ollama URL",
			"invalidBaseUrl": "Invalid base URL",
			"openaiApiKeyRequired": "OpenAI API key is required",
			"modelSelectionRequired": "Model selection is required",
			"apiKeyRequired": "API key is required",
			"modelIdRequired": "Model ID is required",
			"modelDimensionRequired": "Model dimension is required",
			"geminiApiKeyRequired": "Gemini API key is required",
			"mistralApiKeyRequired": "Mistral API key is required",
			"ollamaBaseUrlRequired": "Ollama base URL is required",
			"baseUrlRequired": "Base URL is required",
			"modelDimensionMinValue": "Model dimension must be greater than 0"
		}
	},
	"autoApprove": {
		"description": "Allow Kilo Code to automatically perform operations without requiring approval. Enable these settings only if you fully trust the AI and understand the associated security risks.",
		"readOnly": {
			"label": "Read",
			"description": "When enabled, Kilo Code will automatically view directory contents and read files without requiring you to click the Approve button.",
			"outsideWorkspace": {
				"label": "Include files outside workspace",
				"description": "Allow Kilo Code to read files outside the current workspace without requiring approval."
			}
		},
		"write": {
			"label": "Write",
			"description": "Automatically create and edit files without requiring approval",
			"delayLabel": "Delay after writes to allow diagnostics to detect potential problems",
			"outsideWorkspace": {
				"label": "Include files outside workspace",
				"description": "Allow Kilo Code to create and edit files outside the current workspace without requiring approval."
			},
			"protected": {
				"label": "Include protected files",
				"description": "Allow Kilo Code to create and edit protected files (like .kilocodeignore and .kilocode/ configuration files) without requiring approval."
			}
		},
		"browser": {
			"label": "Browser",
			"description": "Automatically perform browser actions without requiring approval. Note: Only applies when the model supports computer use"
		},
		"retry": {
			"label": "Retry",
			"description": "Automatically retry failed API requests when server returns an error response",
			"delayLabel": "Delay before retrying the request"
		},
		"mcp": {
			"label": "MCP",
			"description": "Enable auto-approval of individual MCP tools in the MCP Servers view (requires both this setting and the tool's individual \"Always allow\" checkbox)"
		},
		"modeSwitch": {
			"label": "Mode",
			"description": "Automatically switch between different modes without requiring approval"
		},
		"subtasks": {
			"label": "Subtasks",
			"description": "Allow creation and completion of subtasks without requiring approval"
		},
		"followupQuestions": {
			"label": "Question",
			"description": "Automatically select the first suggested answer for follow-up questions after the configured timeout",
			"timeoutLabel": "Time to wait before auto-selecting the first answer"
		},
		"execute": {
			"label": "Execute",
			"description": "Automatically execute allowed terminal commands without requiring approval",
			"allowedCommands": "Allowed Auto-Execute Commands",
			"allowedCommandsDescription": "Command prefixes that can be auto-executed when \"Always approve execute operations\" is enabled. Add * to allow all commands (use with caution).",
			"deniedCommands": "Denied Commands",
			"deniedCommandsDescription": "Command prefixes that will be automatically denied without asking for approval. In case of conflicts with allowed commands, the longest prefix match takes precedence. Add * to deny all commands.",
			"commandPlaceholder": "Enter command prefix (e.g., 'git ')",
			"deniedCommandPlaceholder": "Enter command prefix to deny (e.g., 'rm -rf')",
			"addButton": "Add",
			"autoDenied": "Commands with the prefix `{{prefix}}` have been forbidden by the user. Do not bypass this restriction by running another command."
		},
		"showMenu": {
			"label": "Show auto-approve menu in chat view",
			"description": "When enabled, the auto-approve menu will be displayed at the bottom of the chat view, allowing quick access to auto-approve settings"
		},
		"updateTodoList": {
			"label": "Todo",
			"description": "Automatically update the to-do list without requiring approval"
		},
		"apiRequestLimit": {
			"title": "Max Requests",
			"description": "Automatically make this many API requests before asking for approval to continue with the task.",
			"unlimited": "Unlimited"
		},
		"toggleAriaLabel": "Toggle auto-approval",
		"disabledAriaLabel": "Auto-approval disabled - select options first",
		"selectOptionsFirst": "Select at least one option below to enable auto-approval"
	},
	"providers": {
		"providerDocumentation": "{{provider}} documentation",
		"configProfile": "Configuration Profile",
		"description": "Save different API configurations to quickly switch between providers and settings.",
		"apiProvider": "API Provider",
		"model": "Model",
		"nameEmpty": "Name cannot be empty",
		"nameExists": "A profile with this name already exists",
		"deleteProfile": "Delete Profile",
		"invalidArnFormat": "Invalid ARN format. Please check the examples above.",
		"enterNewName": "Enter new name",
		"addProfile": "Add Profile",
		"renameProfile": "Rename Profile",
		"newProfile": "New Configuration Profile",
		"enterProfileName": "Enter profile name",
		"createProfile": "Create Profile",
		"cannotDeleteOnlyProfile": "Cannot delete the only profile",
		"searchPlaceholder": "Search profiles",
		"searchProviderPlaceholder": "Search providers",
		"noProviderMatchFound": "No providers found",
		"noMatchFound": "No matching profiles found",
		"vscodeLmDescription": " The VS Code Language Model API allows you to run models provided by other VS Code extensions (including but not limited to GitHub Copilot). The easiest way to get started is to install the Copilot and Copilot Chat extensions from the VS Code Marketplace.",
		"awsCustomArnUse": "Enter a valid Amazon Bedrock ARN for the model you want to use. Format examples:",
		"awsCustomArnDesc": "Make sure the region in the ARN matches your selected AWS Region above.",
		"openRouterApiKey": "OpenRouter API Key",
		"getOpenRouterApiKey": "Get OpenRouter API Key",
		"apiKeyStorageNotice": "API keys are stored securely in VSCode's Secret Storage",
		"glamaApiKey": "Glama API Key",
		"getGlamaApiKey": "Get Glama API Key",
		"useCustomBaseUrl": "Use custom base URL",
		"useReasoning": "Enable reasoning",
		"useHostHeader": "Use custom Host header",
		"useLegacyFormat": "Use legacy OpenAI API format",
		"customHeaders": "Custom Headers",
		"headerName": "Header name",
		"headerValue": "Header value",
		"noCustomHeaders": "No custom headers defined. Click the + button to add one.",
		"requestyApiKey": "Requesty API Key",
		"refreshModels": {
			"label": "Refresh Models",
			"hint": "Please reopen the settings to see the latest models.",
			"loading": "Refreshing models list...",
			"success": "Models list refreshed successfully!",
			"error": "Failed to refresh models list. Please try again."
		},
		"getRequestyApiKey": "Get Requesty API Key",
		"openRouterTransformsText": "Compress prompts and message chains to the context size (<a>OpenRouter Transforms</a>)",
		"anthropicApiKey": "Anthropic API Key",
		"getAnthropicApiKey": "Get Anthropic API Key",
		"anthropicUseAuthToken": "Pass Anthropic API Key as Authorization header instead of X-Api-Key",
		"chutesApiKey": "Chutes API Key",
		"getChutesApiKey": "Get Chutes API Key",
		"deepSeekApiKey": "DeepSeek API Key",
		"getDeepSeekApiKey": "Get DeepSeek API Key",
		"doubaoApiKey": "Doubao API Key",
		"getDoubaoApiKey": "Get Doubao API Key",
		"moonshotApiKey": "Moonshot API Key",
		"getMoonshotApiKey": "Get Moonshot API Key",
		"moonshotBaseUrl": "Moonshot Entrypoint",
		"geminiApiKey": "Gemini API Key",
		"getGroqApiKey": "Get Groq API Key",
		"groqApiKey": "Groq API Key",
		"getSambaNovaApiKey": "Get SambaNova API Key",
		"sambaNovaApiKey": "SambaNova API Key",
		"getHuggingFaceApiKey": "Get Hugging Face API Key",
		"huggingFaceApiKey": "Hugging Face API Key",
		"huggingFaceModelId": "Model ID",
		"huggingFaceLoading": "Loading...",
		"huggingFaceModelsCount": "({{count}} models)",
		"huggingFaceSelectModel": "Select a model...",
		"huggingFaceSearchModels": "Search models...",
		"huggingFaceNoModelsFound": "No models found",
		"huggingFaceProvider": "Provider",
		"huggingFaceProviderAuto": "Auto",
		"huggingFaceSelectProvider": "Select a provider...",
		"huggingFaceSearchProviders": "Search providers...",
		"huggingFaceNoProvidersFound": "No providers found",
		"getGeminiApiKey": "Get Gemini API Key",
		"openAiApiKey": "OpenAI API Key",
		"apiKey": "API Key",
		"openAiBaseUrl": "Base URL",
		"getOpenAiApiKey": "Get OpenAI API Key",
		"mistralApiKey": "Mistral API Key",
		"getMistralApiKey": "Get Mistral / Codestral API Key",
		"codestralBaseUrl": "Codestral Base URL (Optional)",
		"codestralBaseUrlDesc": "Set an alternative URL for the Codestral model.",
		"xaiApiKey": "xAI API Key",
		"getXaiApiKey": "Get xAI API Key",
		"litellmApiKey": "LiteLLM API Key",
		"litellmBaseUrl": "LiteLLM Base URL",
		"awsCredentials": "AWS Credentials",
		"awsProfile": "AWS Profile",
		"awsApiKey": "Amazon Bedrock API Key",
		"awsProfileName": "AWS Profile Name",
		"awsAccessKey": "AWS Access Key",
		"awsSecretKey": "AWS Secret Key",
		"awsSessionToken": "AWS Session Token",
		"awsRegion": "AWS Region",
		"awsCrossRegion": "Use cross-region inference",
		"awsBedrockVpc": {
			"useCustomVpcEndpoint": "Use custom VPC endpoint",
			"vpcEndpointUrlPlaceholder": "Enter VPC Endpoint URL (optional)",
			"examples": "Examples:"
		},
		"enablePromptCaching": "Enable prompt caching",
		"enablePromptCachingTitle": "Enable prompt caching to improve performance and reduce costs for supported models.",
		"cacheUsageNote": "Note: If you don't see cache usage, try selecting a different model and then selecting your desired model again.",
		"vscodeLmModel": "Language Model",
		"vscodeLmWarning": "Note: This is a very experimental integration and provider support will vary. If you get an error about a model not being supported, that's an issue on the provider's end.",
		"geminiParameters": {
			"urlContext": {
				"title": "Enable URL context",
				"description": "Lets Gemini read linked pages to extract, compare, and synthesize their content into informed responses."
			},
			"groundingSearch": {
				"title": "Enable Grounding with Google search",
				"description": "Connects Gemini to real‑time web data for accurate, up‑to‑date answers with verifiable citations."
			}
		},
		"googleCloudSetup": {
			"title": "To use Google Cloud Vertex AI, you need to:",
			"step1": "1. Create a Google Cloud account, enable the Vertex AI API & enable the desired Claude models.",
			"step2": "2. Install the Google Cloud CLI & configure application default credentials.",
			"step3": "3. Or create a service account with credentials."
		},
		"googleCloudCredentials": "Google Cloud Credentials",
		"googleCloudKeyFile": "Google Cloud Key File Path",
		"googleCloudProjectId": "Google Cloud Project ID",
		"googleCloudRegion": "Google Cloud Region",
		"lmStudio": {
			"baseUrl": "Base URL (optional)",
			"modelId": "Model ID",
			"speculativeDecoding": "Enable Speculative Decoding",
			"draftModelId": "Draft Model ID",
			"draftModelDesc": "Draft model must be from the same model family for speculative decoding to work correctly.",
			"selectDraftModel": "Select Draft Model",
			"noModelsFound": "No draft models found. Please ensure LM Studio is running with Server Mode enabled.",
			"description": "LM Studio allows you to run models locally on your computer. For instructions on how to get started, see their <a>quickstart guide</a>. You will also need to start LM Studio's <b>local server</b> feature to use it with this extension. <span>Note:</span> Kilo Code uses complex prompts and works best with Claude models. Less capable models may not work as expected."
		},
		"ollama": {
			"baseUrl": "Base URL (optional)",
			"modelId": "Model ID",
			"description": "Ollama allows you to run models locally on your computer. For instructions on how to get started, see their quickstart guide.",
			"warning": "Note: Kilo Code uses complex prompts and works best with Claude models. Less capable models may not work as expected."
		},
		"unboundApiKey": "Unbound API Key",
		"getUnboundApiKey": "Get Unbound API Key",
		"unboundRefreshModelsSuccess": "Models list updated! You can now select from the latest models.",
		"unboundInvalidApiKey": "Invalid API key. Please check your API key and try again.",
		"humanRelay": {
			"description": "No API key is required, but the user needs to help copy and paste the information to the web chat AI.",
			"instructions": "During use, a dialog box will pop up and the current message will be copied to the clipboard automatically. You need to paste these to web versions of AI (such as ChatGPT or Claude), then copy the AI's reply back to the dialog box and click the confirm button."
		},
		"openRouter": {
			"providerRouting": {
				"title": "OpenRouter Provider Routing",
				"description": "OpenRouter routes requests to the best available providers for your model. By default, requests are load balanced across the top providers to maximize uptime. However, you can choose a specific provider to use for this model.",
				"learnMore": "Learn more about provider routing"
			}
		},
		"cerebras": {
			"apiKey": "Cerebras API Key",
			"getApiKey": "Get Cerebras API Key"
		},
		"customModel": {
			"capabilities": "Configure the capabilities and pricing for your custom OpenAI-compatible model. Be careful when specifying the model capabilities, as they can affect how Kilo Code performs.",
			"maxTokens": {
				"label": "Max Output Tokens",
				"description": "Maximum number of tokens the model can generate in a response. (Specify -1 to allow the server to set the max tokens.)"
			},
			"contextWindow": {
				"label": "Context Window Size",
				"description": "Total tokens (input + output) the model can process."
			},
			"imageSupport": {
				"label": "Image Support",
				"description": "Is this model capable of processing and understanding images?"
			},
			"computerUse": {
				"label": "Computer Use",
				"description": "Is this model capable of interacting with a browser? (e.g. Claude 3.7 Sonnet)."
			},
			"promptCache": {
				"label": "Prompt Caching",
				"description": "Is this model capable of caching prompts?"
			},
			"pricing": {
				"input": {
					"label": "Input Price",
					"description": "Cost per million tokens in the input/prompt. This affects the cost of sending context and instructions to the model."
				},
				"output": {
					"label": "Output Price",
					"description": "Cost per million tokens in the model's response. This affects the cost of generated content and completions."
				},
				"cacheReads": {
					"label": "Cache Reads Price",
					"description": "Cost per million tokens for reading from the cache. This is the price charged when a cached response is retrieved."
				},
				"cacheWrites": {
					"label": "Cache Writes Price",
					"description": "Cost per million tokens for writing to the cache. This is the price charged when a prompt is cached for the first time."
				}
			},
			"resetDefaults": "Reset to Defaults"
		},
		"rateLimitSeconds": {
			"label": "Rate limit",
			"description": "Minimum time between API requests."
		},
		"consecutiveMistakeLimit": {
			"label": "Error & Repetition Limit",
			"description": "Number of consecutive errors or repeated actions before showing 'Kilo Code is having trouble' dialog",
			"unlimitedDescription": "Unlimited retries enabled (auto-proceed). The dialog will never appear.",
			"warning": "⚠️ Setting to 0 allows unlimited retries which may consume significant API usage"
		},
		"reasoningEffort": {
			"label": "Model Reasoning Effort",
			"high": "High",
			"medium": "Medium",
			"low": "Low"
		},
		"setReasoningLevel": "Enable Reasoning Effort",
		"claudeCode": {
			"pathLabel": "Claude Code Path",
			"description": "Optional path to your Claude Code CLI. Defaults to 'claude' if not set.",
			"placeholder": "Default: claude",
			"maxTokensLabel": "Max Output Tokens",
			"maxTokensDescription": "Maximum number of output tokens for Claude Code responses. Default is 8000."
		},
		"geminiCli": {
			"description": "This provider uses OAuth authentication from the Gemini CLI tool and does not require API keys.",
			"oauthPath": "OAuth Credentials Path (optional)",
			"oauthPathDescription": "Path to the OAuth credentials file. Leave empty to use the default location (~/.gemini/oauth_creds.json).",
			"instructions": "If you haven't authenticated yet, please run",
			"instructionsContinued": "in your terminal first.",
			"setupLink": "Gemini CLI Setup Instructions",
			"requirementsTitle": "Important Requirements",
			"requirement1": "First, you need to install the Gemini CLI tool",
			"requirement2": "Then, run gemini in your terminal and make sure you Log in with Google",
			"requirement3": "Only works with personal Google accounts (not Google Workspace accounts)",
			"requirement4": "Does not use API keys - authentication is handled via OAuth",
			"requirement5": "Requires the Gemini CLI tool to be installed and authenticated first",
			"freeAccess": "Free tier access via OAuth authentication"
		}
	},
	"browser": {
		"enable": {
			"label": "Enable browser tool",
			"description": "When enabled, Kilo Code can use a browser to interact with websites when using models that support computer use. <0>Learn more</0>"
		},
		"viewport": {
			"label": "Viewport size",
			"description": "Select the viewport size for browser interactions. This affects how websites are displayed and interacted with.",
			"options": {
				"largeDesktop": "Large Desktop (1280x800)",
				"smallDesktop": "Small Desktop (900x600)",
				"tablet": "Tablet (768x1024)",
				"mobile": "Mobile (360x640)"
			}
		},
		"screenshotQuality": {
			"label": "Screenshot quality",
			"description": "Adjust the WebP quality of browser screenshots. Higher values provide clearer screenshots but increase token usage."
		},
		"remote": {
			"label": "Use remote browser connection",
			"description": "Connect to a Chrome browser running with remote debugging enabled (--remote-debugging-port=9222).",
			"urlPlaceholder": "Custom URL (e.g., http://localhost:9222)",
			"testButton": "Test Connection",
			"testingButton": "Testing...",
			"instructions": "Enter the DevTools Protocol host address or leave empty to auto-discover Chrome local instances. The Test Connection button will try the custom URL if provided, or auto-discover if the field is empty."
		}
	},
	"checkpoints": {
		"enable": {
			"label": "Enable automatic checkpoints",
			"description": "When enabled, Kilo Code will automatically create checkpoints during task execution, making it easy to review changes or revert to earlier states. <0>Learn more</0>"
		}
	},
	"display": {
		"taskTimeline": {
			"label": "Show task timeline",
			"description": "Display a visual timeline of task messages, colorized by type, allowing you to quickly view task progress and scroll back to specific points in the task's history."
		}
	},
	"notifications": {
		"sound": {
			"label": "Enable sound effects",
			"description": "When enabled, Kilo Code will play sound effects for notifications and events.",
			"volumeLabel": "Volume"
		},
		"tts": {
			"label": "Enable text-to-speech",
			"description": "When enabled, Kilo Code will read aloud its responses using text-to-speech.",
			"speedLabel": "Speed"
		}
	},
	"contextManagement": {
		"description": "Control what information is included in the AI's context window, affecting token usage and response quality",
		"autoCondenseContextPercent": {
			"label": "Threshold to trigger intelligent context condensing",
			"description": "When the context window reaches this threshold, Kilo Code will automatically condense it."
		},
		"condensingApiConfiguration": {
			"label": "API Configuration for Context Condensing",
			"description": "Select which API configuration to use for context condensing operations. Leave unselected to use the current active configuration.",
			"useCurrentConfig": "Default"
		},
		"customCondensingPrompt": {
			"label": "Custom Context Condensing Prompt",
			"description": "Customize the system prompt used for context condensing. Leave empty to use the default prompt.",
			"placeholder": "Enter your custom condensing prompt here...\n\nYou can use the same structure as the default prompt:\n- Previous Conversation\n- Current Work\n- Key Technical Concepts\n- Relevant Files and Code\n- Problem Solving\n- Pending Tasks and Next Steps",
			"reset": "Reset to Default",
			"hint": "Empty = use default prompt"
		},
		"autoCondenseContext": {
			"name": "Automatically trigger intelligent context condensing",
			"description": "When enabled, Kilo Code will automatically condense the context when the threshold is reached. When disabled, you can still manually trigger context condensing."
		},
		"openTabs": {
			"label": "Open tabs context limit",
			"description": "Maximum number of VSCode open tabs to include in context. Higher values provide more context but increase token usage."
		},
		"workspaceFiles": {
			"label": "Workspace files context limit",
			"description": "Maximum number of files to include in current working directory details. Higher values provide more context but increase token usage."
		},
		"rooignore": {
			"label": "Show .kilocodeignore'd files in lists and searches",
			"description": "When enabled, files matching patterns in .kilocodeignore will be shown in lists with a lock symbol. When disabled, these files will be completely hidden from file lists and searches."
		},
		"maxConcurrentFileReads": {
			"label": "Concurrent file reads limit",
			"description": "Maximum number of files the 'read_file' tool can process concurrently. Higher values may speed up reading multiple small files but increase memory usage."
		},
		"maxReadFile": {
			"label": "File read auto-truncate threshold",
			"description": "Kilo Code reads this number of lines when the model omits start/end values. If this number is less than the file's total, Kilo Code generates a line number index of code definitions. Special cases: -1 instructs Kilo Code to read the entire file (without indexing), and 0 instructs it to read no lines and provides line indexes only for minimal context. Lower values minimize initial context usage, enabling precise subsequent line-range reads. Explicit start/end requests are not limited by this setting.",
			"lines": "lines",
			"always_full_read": "Always read entire file"
		},
		"maxImageFileSize": {
			"label": "Max image file size",
			"mb": "MB",
			"description": "Maximum size (in MB) for image files that can be processed by the read file tool."
		},
		"maxTotalImageSize": {
			"label": "Max total image size",
			"mb": "MB",
			"description": "Maximum cumulative size limit (in MB) for all images processed in a single read_file operation. When reading multiple images, each image's size is added to the total. If including another image would exceed this limit, it will be skipped."
		},
		"diagnostics": {
			"includeMessages": {
				"label": "Automatically include diagnostics in context",
				"description": "When enabled, diagnostic messages (errors) from edited files will be automatically included in the context. You can always manually include all workspace diagnostics using @problems."
			},
			"maxMessages": {
				"label": "Maximum diagnostic messages",
				"description": "Limits the number of diagnostic messages (errors, warnings) included in the context. When set, only this many diagnostics will be shown, prioritizing errors over warnings. Set to 0 for unlimited diagnostics.",
				"resetTooltip": "Reset to default value (50)",
				"unlimitedLabel": "Unlimited"
			},
			"delayAfterWrite": {
				"label": "Delay after writes to allow diagnostics to detect potential problems",
				"description": "Time to wait after file writes before proceeding, allowing diagnostic tools to process changes and detect issues."
			}
		},
		"condensingThreshold": {
			"label": "Condensing Trigger Threshold",
			"selectProfile": "Configure threshold for profile",
			"defaultProfile": "Global Default (all profiles)",
			"defaultDescription": "When context reaches this percentage, it will be automatically condensed for all profiles unless they have custom settings",
			"profileDescription": "Custom threshold for this profile only (overrides global default)",
			"inheritDescription": "This profile inherits the global default threshold ({{threshold}}%)",
			"usesGlobal": "(uses global {{threshold}}%)"
		}
	},
	"terminal": {
		"basic": {
			"label": "Terminal Settings: Basic",
			"description": "Basic terminal settings"
		},
		"advanced": {
			"label": "Terminal Settings: Advanced",
			"description": "The following options may require a terminal restart to apply the setting."
		},
		"outputLineLimit": {
			"label": "Terminal output limit",
			"description": "Maximum number of lines to include in terminal output when executing commands. When exceeded lines will be removed from the middle, saving tokens. <0>Learn more</0>"
		},
		"outputCharacterLimit": {
			"label": "Terminal character limit",
			"description": "Maximum number of characters to include in terminal output when executing commands. This limit takes precedence over the line limit to prevent memory issues from extremely long lines. When exceeded, output will be truncated. <0>Learn more</0>"
		},
		"shellIntegrationTimeout": {
			"label": "Terminal shell integration timeout",
			"description": "Maximum time to wait for shell integration to initialize before executing commands. For users with long shell startup times, this value may need to be increased if you see \"Shell Integration Unavailable\" errors in the terminal. <0>Learn more</0>"
		},
		"shellIntegrationDisabled": {
			"label": "Disable terminal shell integration",
			"description": "Enable this if terminal commands aren't working correctly or you see 'Shell Integration Unavailable' errors. This uses a simpler method to run commands, bypassing some advanced terminal features. <0>Learn more</0>"
		},
		"commandDelay": {
			"label": "Terminal command delay",
			"description": "Delay in milliseconds to add after command execution. The default setting of 0 disables the delay completely. This can help ensure command output is fully captured in terminals with timing issues. In most terminals it is implemented by setting `PROMPT_COMMAND='sleep N'` and Powershell appends `start-sleep` to the end of each command. Originally was workaround for VSCode bug#237208 and may not be needed. <0>Learn more</0>"
		},
		"compressProgressBar": {
			"label": "Compress progress bar output",
			"description": "When enabled, processes terminal output with carriage returns (\\r) to simulate how a real terminal would display content. This removes intermediate progress bar states, retaining only the final state, which conserves context space for more relevant information. <0>Learn more</0>"
		},
		"powershellCounter": {
			"label": "Enable PowerShell counter workaround",
			"description": "When enabled, adds a counter to PowerShell commands to ensure proper command execution. This helps with PowerShell terminals that might have issues with command output capture. <0>Learn more</0>"
		},
		"zshClearEolMark": {
			"label": "Clear ZSH EOL mark",
			"description": "When enabled, clears the ZSH end-of-line mark by setting PROMPT_EOL_MARK=''. This prevents issues with command output interpretation when output ends with special characters like '%'. <0>Learn more</0>"
		},
		"zshOhMy": {
			"label": "Enable Oh My Zsh integration",
			"description": "When enabled, sets ITERM_SHELL_INTEGRATION_INSTALLED=Yes to enable Oh My Zsh shell integration features. Applying this setting might require restarting the IDE. <0>Learn more</0>"
		},
		"zshP10k": {
			"label": "Enable Powerlevel10k integration",
			"description": "When enabled, sets POWERLEVEL9K_TERM_SHELL_INTEGRATION=true to enable Powerlevel10k shell integration features. <0>Learn more</0>"
		},
		"zdotdir": {
			"label": "Enable ZDOTDIR handling",
			"description": "When enabled, creates a temporary directory for ZDOTDIR to handle zsh shell integration properly. This ensures VSCode shell integration works correctly with zsh while preserving your zsh configuration. <0>Learn more</0>"
		},
		"inheritEnv": {
			"label": "Inherit environment variables",
			"description": "When enabled, the terminal will inherit environment variables from VSCode's parent process, such as user-profile-defined shell integration settings. This directly toggles VSCode global setting `terminal.integrated.inheritEnv`. <0>Learn more</0>"
		}
	},
	"advancedSettings": {
		"title": "Advanced settings"
	},
	"advanced": {
		"diff": {
			"label": "Enable editing through diffs",
			"description": "When enabled, Kilo Code will be able to edit files more quickly and will automatically reject truncated full-file writes. Works best with the latest Claude 4 Sonnet model.",
			"strategy": {
				"label": "Diff strategy",
				"options": {
					"standard": "Standard (Single block)",
					"multiBlock": "Experimental: Multi-block diff",
					"unified": "Experimental: Unified diff"
				},
				"descriptions": {
					"standard": "Standard diff strategy applies changes to a single code block at a time.",
					"unified": "Unified diff strategy takes multiple approaches to applying diffs and chooses the best approach.",
					"multiBlock": "Multi-block diff strategy allows updating multiple code blocks in a file in one request."
				}
			},
			"matchPrecision": {
				"label": "Match precision",
				"description": "This slider controls how precisely code sections must match when applying diffs. Lower values allow more flexible matching but increase the risk of incorrect replacements. Use values below 100% with extreme caution."
			}
		},
		"todoList": {
			"label": "Enable todo list tool",
			"description": "When enabled, Kilo Code can create and manage todo lists to track task progress. This helps organize complex tasks into manageable steps."
		}
	},
	"experimental": {
		"DIFF_STRATEGY_UNIFIED": {
			"name": "Use experimental unified diff strategy",
			"description": "Enable the experimental unified diff strategy. This strategy might reduce the number of retries caused by model errors but may cause unexpected behavior or incorrect edits. Only enable if you understand the risks and are willing to carefully review all changes."
		},
		"SEARCH_AND_REPLACE": {
			"name": "Use experimental search and replace tool",
			"description": "Enable the experimental search and replace tool, allowing Kilo Code to replace multiple instances of a search term in one request."
		},
		"INSERT_BLOCK": {
			"name": "Use experimental insert content tool",
			"description": "Enable the experimental insert content tool, allowing Kilo Code to insert content at specific line numbers without needing to create a diff."
		},
		"POWER_STEERING": {
			"name": "Use experimental \"power steering\" mode",
			"description": "When enabled, Kilo Code will remind the model about the details of its current mode definition more frequently. This will lead to stronger adherence to role definitions and custom instructions, but will use more tokens per message."
		},
		"CONCURRENT_FILE_READS": {
			"name": "Enable concurrent file reads",
			"description": "When enabled, Kilo Code can read multiple files in a single request. When disabled, Kilo Code must read files one at a time. Disabling this can help when working with less capable models or when you want more control over file access."
		},
		"MULTI_SEARCH_AND_REPLACE": {
			"name": "Use experimental multi block diff tool",
			"description": "When enabled, Kilo Code will use multi block diff tool. This will try to update multiple code blocks in the file in one request."
		},
		"MARKETPLACE": {
			"name": "Enable Marketplace",
			"description": "When enabled, you can install MCPs and custom modes from the Marketplace."
		},
		"MULTI_FILE_APPLY_DIFF": {
			"name": "Enable concurrent file edits",
<<<<<<< HEAD
			"description": "When enabled, Kilo Code can edit multiple files in a single request. When disabled, Kilo Code must edit files one at a time. Disabling this can help when working with less capable models or when you want more control over file modifications."
		},
		"INLINE_ASSIST": {
			"name": "Inline Assist",
			"description": "Enable Inline Assist features for quick code suggestions and improvements directly in your editor. Includes Quick Inline Task (Cmd+I) for targeted changes and Auto Inline Task for contextual improvements."
=======
			"description": "When enabled, Roo can edit multiple files in a single request. When disabled, Roo must edit files one at a time. Disabling this can help when working with less capable models or when you want more control over file modifications."
		},
		"PREVENT_FOCUS_DISRUPTION": {
			"name": "Background editing",
			"description": "Prevent editor focus disruption when enabled. File edits happen in the background without opening diff views or stealing focus. You can continue working uninterrupted while Roo makes changes. Files can be opened without focus to capture diagnostics or kept closed entirely."
>>>>>>> 1695c83c
		}
	},
	"promptCaching": {
		"label": "Disable prompt caching",
		"description": "When checked, Kilo Code will not use prompt caching for this model."
	},
	"temperature": {
		"useCustom": "Use custom temperature",
		"description": "Controls randomness in the model's responses.",
		"rangeDescription": "Higher values make output more random, lower values make it more deterministic."
	},
	"modelInfo": {
		"supportsImages": "Supports images",
		"noImages": "Does not support images",
		"supportsComputerUse": "Supports computer use",
		"noComputerUse": "Does not support computer use",
		"supportsPromptCache": "Supports prompt caching",
		"noPromptCache": "Does not support prompt caching",
		"maxOutput": "Max output",
		"inputPrice": "Input price",
		"outputPrice": "Output price",
		"cacheReadsPrice": "Cache reads price",
		"cacheWritesPrice": "Cache writes price",
		"enableStreaming": "Enable streaming",
		"enableR1Format": "Enable R1 model parameters",
		"enableR1FormatTips": "Must be enabled when using R1 models such as QWQ to prevent 400 errors",
		"useAzure": "Use Azure",
		"azureApiVersion": "Set Azure API version",
		"gemini": {
			"freeRequests": "* Free up to {{count}} requests per minute. After that, billing depends on prompt size.",
			"pricingDetails": "For more info, see pricing details.",
			"billingEstimate": "* Billing is an estimate - exact cost depends on prompt size."
		}
	},
	"modelPicker": {
		"automaticFetch": "The extension automatically fetches the latest list of models available on <serviceLink>{{serviceName}}</serviceLink>. If you're unsure which model to choose, Kilo Code works best with <defaultModelLink>{{defaultModelId}}</defaultModelLink>.",
		"label": "Model",
		"searchPlaceholder": "Search",
		"noMatchFound": "No match found",
		"useCustomModel": "Use custom: {{modelId}}"
	},
	"footer": {
		"feedback": "If you have any questions or feedback, feel free to open an issue at <githubLink>github.com/Kilo-Org/kilocode</githubLink> or join <redditLink>reddit.com/r/kilocode</redditLink> or <discordLink>kilocode.ai/discord</discordLink>.",
		"support": "For financial questions, please contact Customer Support at <supportLink>https://kilocode.ai/support</supportLink>",
		"telemetry": {
			"label": "Allow error and usage reporting",
			"description": "Help improve Kilo Code by sending usage data and error reports. No code, prompts, or personal information is ever sent. See our privacy policy for more details."
		},
		"settings": {
			"import": "Import",
			"export": "Export",
			"reset": "Reset"
		}
	},
	"thinkingBudget": {
		"maxTokens": "Max Tokens",
		"maxThinkingTokens": "Max Thinking Tokens"
	},
	"validation": {
		"apiKey": "You must provide a valid API key.",
		"awsRegion": "You must choose a region to use with Amazon Bedrock.",
		"googleCloud": "You must provide a valid Google Cloud Project ID and Region.",
		"modelId": "You must provide a valid model ID.",
		"modelSelector": "You must provide a valid model selector.",
		"openAi": "You must provide a valid base URL, API key, and model ID.",
		"arn": {
			"invalidFormat": "Invalid ARN format. Please check the format requirements.",
			"regionMismatch": "Warning: The region in your ARN ({{arnRegion}}) does not match your selected region ({{region}}). This may cause access issues. The provider will use the region from the ARN."
		},
		"modelAvailability": "The model ID ({{modelId}}) you provided is not available. Please choose a different model.",
		"providerNotAllowed": "Provider '{{provider}}' is not allowed by your organization",
		"modelNotAllowed": "Model '{{model}}' is not allowed for provider '{{provider}}' by your organization",
		"profileInvalid": "This profile contains a provider or model that is not allowed by your organization"
	},
	"placeholders": {
		"apiKey": "Enter API Key...",
		"profileName": "Enter profile name",
		"accessKey": "Enter Access Key...",
		"secretKey": "Enter Secret Key...",
		"sessionToken": "Enter Session Token...",
		"credentialsJson": "Enter Credentials JSON...",
		"keyFilePath": "Enter Key File Path...",
		"projectId": "Enter Project ID...",
		"customArn": "Enter ARN (e.g. arn:aws:bedrock:us-east-1:123456789012:foundation-model/my-model)",
		"baseUrl": "Enter base URL...",
		"modelId": {
			"lmStudio": "e.g. meta-llama-3.1-8b-instruct",
			"lmStudioDraft": "e.g. lmstudio-community/llama-3.2-1b-instruct",
			"ollama": "e.g. llama3.1"
		},
		"numbers": {
			"maxTokens": "e.g. 4096",
			"contextWindow": "e.g. 128000",
			"inputPrice": "e.g. 0.0001",
			"outputPrice": "e.g. 0.0002",
			"cacheWritePrice": "e.g. 0.00005"
		}
	},
	"defaults": {
		"ollamaUrl": "Default: http://localhost:11434",
		"lmStudioUrl": "Default: http://localhost:1234",
		"geminiUrl": "Default: https://generativelanguage.googleapis.com"
	},
	"labels": {
		"customArn": "Custom ARN",
		"useCustomArn": "Use custom ARN..."
	},
	"includeMaxOutputTokens": "Include max output tokens",
	"includeMaxOutputTokensDescription": "Send max output tokens parameter in API requests. Some providers may not support this.",
	"limitMaxTokensDescription": "Limit the maximum number of tokens in the response",
	"maxOutputTokensLabel": "Max output tokens",
	"maxTokensGenerateDescription": "Maximum tokens to generate in response"
}<|MERGE_RESOLUTION|>--- conflicted
+++ resolved
@@ -701,19 +701,15 @@
 		},
 		"MULTI_FILE_APPLY_DIFF": {
 			"name": "Enable concurrent file edits",
-<<<<<<< HEAD
 			"description": "When enabled, Kilo Code can edit multiple files in a single request. When disabled, Kilo Code must edit files one at a time. Disabling this can help when working with less capable models or when you want more control over file modifications."
 		},
 		"INLINE_ASSIST": {
 			"name": "Inline Assist",
 			"description": "Enable Inline Assist features for quick code suggestions and improvements directly in your editor. Includes Quick Inline Task (Cmd+I) for targeted changes and Auto Inline Task for contextual improvements."
-=======
-			"description": "When enabled, Roo can edit multiple files in a single request. When disabled, Roo must edit files one at a time. Disabling this can help when working with less capable models or when you want more control over file modifications."
 		},
 		"PREVENT_FOCUS_DISRUPTION": {
 			"name": "Background editing",
-			"description": "Prevent editor focus disruption when enabled. File edits happen in the background without opening diff views or stealing focus. You can continue working uninterrupted while Roo makes changes. Files can be opened without focus to capture diagnostics or kept closed entirely."
->>>>>>> 1695c83c
+			"description": "Prevent editor focus disruption when enabled. File edits happen in the background without opening diff views or stealing focus. You can continue working uninterrupted while Kilo Code makes changes. Files can be opened without focus to capture diagnostics or kept closed entirely."
 		}
 	},
 	"promptCaching": {
