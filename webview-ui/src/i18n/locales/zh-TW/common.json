{
	"number_format": {
<<<<<<< HEAD
		"thousand_suffix": "千",
		"million_suffix": "百萬",
		"billion_suffix": "十億"
	},
	"feedback": {
		"title": "反饋",
		"description": "我們很樂意聽取您的反饋或幫助您解決遇到的任何問題。",
		"githubIssues": "在GitHub上報告問題",
		"githubDiscussions": "加入GitHub討論",
		"discord": "加入我們的Discord社區"
=======
		"thousand_suffix": "k",
		"million_suffix": "m",
		"billion_suffix": "b"
>>>>>>> 0949556b
	}
}<|MERGE_RESOLUTION|>--- conflicted
+++ resolved
@@ -1,9 +1,8 @@
 {
 	"number_format": {
-<<<<<<< HEAD
-		"thousand_suffix": "千",
-		"million_suffix": "百萬",
-		"billion_suffix": "十億"
+		"thousand_suffix": "k",
+		"million_suffix": "m",
+		"billion_suffix": "b"
 	},
 	"feedback": {
 		"title": "反饋",
@@ -11,10 +10,5 @@
 		"githubIssues": "在GitHub上報告問題",
 		"githubDiscussions": "加入GitHub討論",
 		"discord": "加入我們的Discord社區"
-=======
-		"thousand_suffix": "k",
-		"million_suffix": "m",
-		"billion_suffix": "b"
->>>>>>> 0949556b
 	}
 }