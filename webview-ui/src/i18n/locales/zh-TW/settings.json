--- conflicted
+++ resolved
@@ -257,11 +257,7 @@
 	"browser": {
 		"enable": {
 			"label": "啟用瀏覽器工具",
-<<<<<<< HEAD
-			"description": "啟用後，Kilo Code 可在使用支援電腦使用的模型時使用瀏覽器與網站互動。"
-=======
-			"description": "啟用後，Roo 可在使用支援電腦使用的模型時使用瀏覽器與網站互動。 <0>瞭解更多</0>"
->>>>>>> d2e15c16
+			"description": "啟用後，Kilo Code 可在使用支援電腦使用的模型時使用瀏覽器與網站互動。 <0>瞭解更多</0>"
 		},
 		"viewport": {
 			"label": "視窗大小",
@@ -289,11 +285,7 @@
 	"checkpoints": {
 		"enable": {
 			"label": "啟用自動檢查點",
-<<<<<<< HEAD
-			"description": "啟用後，Kilo Code 將在工作執行期間自動建立檢查點，使審核變更或回到早期狀態變得容易。"
-=======
-			"description": "啟用後，Roo 將在工作執行期間自動建立檢查點，使審核變更或回到早期狀態變得容易。 <0>瞭解更多</0>"
->>>>>>> d2e15c16
+			"description": "啟用後，Kilo Code 將在工作執行期間自動建立檢查點，使審核變更或回到早期狀態變得容易。 <0>瞭解更多</0>"
 		}
 	},
 	"notifications": {
@@ -324,11 +316,7 @@
 		},
 		"maxReadFile": {
 			"label": "檔案讀取自動截斷閾值",
-<<<<<<< HEAD
-			"description": "當模型未指定起始/結束值時，Kilo Code 讀取的行數。如果此數值小於檔案總行數，Kilo Code 將產生程式碼定義的行號索引。特殊情況：-1 指示 Kilo Code 讀取整個檔案（不建立索引），0 指示不讀取任何行並僅提供行索引以取得最小上下文。較低的值可最小化初始上下文使用，允許後續精確的行範圍讀取。明確指定起始/結束的請求不受此設定限制。",
-=======
-			"description": "當模型未指定起始/結束值時，Roo 讀取的行數。如果此數值小於檔案總行數，Roo 將產生程式碼定義的行號索引。特殊情況：-1 指示 Roo 讀取整個檔案（不建立索引），0 指示不讀取任何行並僅提供行索引以取得最小上下文。較低的值可最小化初始上下文使用，允許後續精確的行範圍讀取。明確指定起始/結束的請求不受此設定限制。 <0>瞭解更多</0>",
->>>>>>> d2e15c16
+			"description": "當模型未指定起始/結束值時，Kilo Code 讀取的行數。如果此數值小於檔案總行數，Kilo Code 將產生程式碼定義的行號索引。特殊情況：-1 指示 Kilo Code 讀取整個檔案（不建立索引），0 指示不讀取任何行並僅提供行索引以取得最小上下文。較低的值可最小化初始上下文使用，允許後續精確的行範圍讀取。明確指定起始/結束的請求不受此設定限制。 <0>瞭解更多</0>",
 			"lines": "行",
 			"always_full_read": "始終讀取整個檔案"
 		}
