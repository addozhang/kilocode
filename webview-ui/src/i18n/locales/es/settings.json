--- conflicted
+++ resolved
@@ -379,14 +379,9 @@
 		"ollama": {
 			"baseUrl": "URL base (opcional)",
 			"modelId": "ID del modelo",
-<<<<<<< HEAD
 			"apiKey": "Clave API",
 			"apiKeyPlaceholder": "Introduce tu clave de API",
 			"apiKeyInfo": "La clave API se enviará como encabezado de autorización",
-=======
-			"apiKey": "Clave API de Ollama",
-			"apiKeyHelp": "Clave API opcional para instancias de Ollama autenticadas o servicios en la nube. Deja vacío para instalaciones locales.",
->>>>>>> 8cff25ab
 			"description": "Ollama le permite ejecutar modelos localmente en su computadora. Para obtener instrucciones sobre cómo comenzar, consulte la guía de inicio rápido.",
 			"warning": "Nota: Kilo Code utiliza prompts complejos y funciona mejor con modelos Claude. Los modelos menos capaces pueden no funcionar como se espera."
 		},
