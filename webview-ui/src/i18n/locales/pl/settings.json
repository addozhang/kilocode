--- conflicted
+++ resolved
@@ -782,15 +782,13 @@
 			"warningMissingKey": "⚠️ Klucz API jest wymagany do generowania obrazów, skonfiguruj go powyżej.",
 			"successConfigured": "✓ Generowanie obrazów jest skonfigurowane i gotowe do użycia"
 		},
-<<<<<<< HEAD
 		"INLINE_ASSIST": {
 			"name": "Autocomplete",
 			"description": "Włącz funkcje Autocomplete dla szybkich sugestii kodu i ulepszeń bezpośrednio w twoim edytorze. Zawiera Szybkie Zadanie (Cmd+I) dla ukierunkowanych zmian i Autocomplete dla kontekstowych ulepszeń."
-=======
+		},
 		"RUN_SLASH_COMMAND": {
 			"name": "Włącz polecenia slash inicjowane przez model",
-			"description": "Gdy włączone, Roo może uruchamiać twoje polecenia slash w celu wykonywania przepływów pracy."
->>>>>>> 173acdb1
+			"description": "Gdy włączone, Kilo Code może uruchamiać twoje polecenia slash w celu wykonywania przepływów pracy."
 		}
 	},
 	"promptCaching": {
