{
	"common": {
		"save": "Desar",
		"done": "Fet",
		"cancel": "Cancel·lar",
		"reset": "Restablir",
		"select": "Seleccionar",
		"add": "Afegir capçalera",
		"remove": "Eliminar"
	},
	"header": {
		"title": "Configuració",
		"saveButtonTooltip": "Desar canvis",
		"nothingChangedTooltip": "No s'ha canviat res",
		"doneButtonTooltip": "Descartar els canvis no desats i tancar el panell de configuració"
	},
	"unsavedChangesDialog": {
		"title": "Canvis no desats",
		"description": "Voleu descartar els canvis i continuar?",
		"cancelButton": "Cancel·lar",
		"discardButton": "Descartar canvis"
	},
	"sections": {
		"providers": "Proveïdors",
		"autoApprove": "Auto-aprovació",
		"browser": "Accés a l'ordinador",
		"checkpoints": "Punts de control",
		"notifications": "Notificacions",
		"contextManagement": "Context",
		"terminal": "Terminal",
		"prompts": "Indicacions",
		"experimental": "Experimental",
		"language": "Idioma",
		"about": "Sobre Kilo Code"
	},
	"prompts": {
		"description": "Configura les indicacions de suport utilitzades per a accions ràpides com millorar indicacions, explicar codi i solucionar problemes. Aquestes indicacions ajuden Kilo Code a proporcionar millor assistència per a tasques comunes de desenvolupament."
	},
	"codeIndex": {
		"title": "Indexació de codi",
		"enableLabel": "Habilitar indexació de codi",
		"enableDescription": "<0>Indexació de codi</0> és una característica experimental que crea un índex de cerca semàntica del vostre projecte utilitzant embeddings d'IA. Això permet a Kilo Code entendre millor i navegar per grans bases de codi trobant codi rellevant basat en significat en lloc de només paraules clau.",
		"providerLabel": "Proveïdor d'embeddings",
		"selectProviderPlaceholder": "Seleccionar proveïdor",
		"openaiProvider": "OpenAI",
		"ollamaProvider": "Ollama",
		"openaiCompatibleProvider": "Compatible amb OpenAI",
		"openaiCompatibleBaseUrlLabel": "URL base:",
		"openaiCompatibleApiKeyLabel": "Clau API:",
		"openaiCompatibleModelDimensionLabel": "Dimensió d'Embedding:",
		"openaiCompatibleModelDimensionPlaceholder": "p. ex., 1536",
		"openaiCompatibleModelDimensionDescription": "La dimensió d'embedding (mida de sortida) per al teu model. Consulta la documentació del teu proveïdor per a aquest valor. Valors comuns: 384, 768, 1536, 3072.",
		"openaiKeyLabel": "Clau OpenAI:",
		"modelLabel": "Model",
		"selectModelPlaceholder": "Seleccionar model",
		"ollamaUrlLabel": "URL d'Ollama:",
		"qdrantUrlLabel": "URL de Qdrant",
		"qdrantKeyLabel": "Clau de Qdrant:",
		"startIndexingButton": "Iniciar indexació",
		"clearIndexDataButton": "Esborrar dades d'índex",
		"unsavedSettingsMessage": "Si us plau, deseu la configuració abans d'iniciar el procés d'indexació.",
		"clearDataDialog": {
			"title": "Esteu segur?",
			"description": "Aquesta acció no es pot desfer. Eliminarà permanentment les dades d'índex de la vostra base de codi.",
			"cancelButton": "Cancel·lar",
			"confirmButton": "Esborrar dades"
		}
	},
	"autoApprove": {
		"description": "Permet que Kilo Code realitzi operacions automàticament sense requerir aprovació. Activeu aquesta configuració només si confieu plenament en la IA i enteneu els riscos de seguretat associats.",
		"readOnly": {
			"label": "Llegir",
			"description": "Quan està activat, Kilo Code veurà automàticament el contingut del directori i llegirà fitxers sense que calgui fer clic al botó Aprovar.",
			"outsideWorkspace": {
				"label": "Incloure fitxers fora de l'espai de treball",
				"description": "Permetre a Kilo Code llegir fitxers fora de l'espai de treball actual sense requerir aprovació."
			}
		},
		"write": {
			"label": "Escriure",
			"description": "Crear i editar fitxers automàticament sense requerir aprovació",
			"delayLabel": "Retard després d'escriptura per permetre que els diagnòstics detectin possibles problemes",
			"outsideWorkspace": {
				"label": "Incloure fitxers fora de l'espai de treball",
				"description": "Permetre a Kilo Code crear i editar fitxers fora de l'espai de treball actual sense requerir aprovació."
			}
		},
		"browser": {
			"label": "Navegador",
			"description": "Realitzar accions del navegador automàticament sense requerir aprovació. Nota: Només s'aplica quan el model admet l'ús de l'ordinador"
		},
		"retry": {
			"label": "Reintentar",
			"description": "Tornar a intentar sol·licituds d'API fallides automàticament quan el servidor retorna una resposta d'error",
			"delayLabel": "Retard abans de tornar a intentar la sol·licitud"
		},
		"mcp": {
			"label": "MCP",
			"description": "Habilitar l'aprovació automàtica d'eines MCP individuals a la vista de Servidors MCP (requereix tant aquesta configuració com la casella \"Permetre sempre\" de l'eina)"
		},
		"modeSwitch": {
			"label": "Mode",
			"description": "Canviar automàticament entre diferents modes sense requerir aprovació"
		},
		"subtasks": {
			"label": "Subtasques",
			"description": "Permetre la creació i finalització de subtasques sense requerir aprovació"
		},
		"execute": {
			"label": "Executar",
			"description": "Executar automàticament comandes de terminal permeses sense requerir aprovació",
			"allowedCommands": "Comandes d'auto-execució permeses",
			"allowedCommandsDescription": "Prefixos de comandes que poden ser executats automàticament quan \"Aprovar sempre operacions d'execució\" està habilitat. Afegeix * per permetre totes les comandes (usar amb precaució).",
			"commandPlaceholder": "Introduïu prefix de comanda (ex. 'git ')",
			"addButton": "Afegir"
		},
		"showMenu": {
			"label": "Mostrar menú d'aprovació automàtica a la vista de xat",
			"description": "Quan està habilitat, el menú d'aprovació automàtica es mostrarà a la part inferior de la vista de xat, permetent un accés ràpid a la configuració d'aprovació automàtica"
		},
		"apiRequestLimit": {
			"title": "Màximes Sol·licituds",
			"description": "Fes aquesta quantitat de sol·licituds API automàticament abans de demanar aprovació per continuar amb la tasca.",
			"unlimited": "Il·limitat"
		}
	},
	"providers": {
		"providerDocumentation": "Documentació de {{provider}}",
		"configProfile": "Perfil de configuració",
		"description": "Deseu diferents configuracions d'API per canviar ràpidament entre proveïdors i configuracions.",
		"apiProvider": "Proveïdor d'API",
		"model": "Model",
		"nameEmpty": "El nom no pot estar buit",
		"nameExists": "Ja existeix un perfil amb aquest nom",
		"deleteProfile": "Esborrar perfil",
		"invalidArnFormat": "Format ARN no vàlid. Comprova els exemples anteriors.",
		"enterNewName": "Introduïu un nou nom",
		"addProfile": "Afegeix perfil",
		"renameProfile": "Canvia el nom del perfil",
		"newProfile": "Nou perfil de configuració",
		"enterProfileName": "Introduïu el nom del perfil",
		"createProfile": "Crea perfil",
		"cannotDeleteOnlyProfile": "No es pot eliminar l'únic perfil",
		"searchPlaceholder": "Cerca perfils",
		"noMatchFound": "No s'han trobat perfils coincidents",
		"vscodeLmDescription": "L'API del model de llenguatge de VS Code us permet executar models proporcionats per altres extensions de VS Code (incloent-hi, però no limitat a, GitHub Copilot). La manera més senzilla de començar és instal·lar les extensions Copilot i Copilot Chat des del VS Code Marketplace.",
		"awsCustomArnUse": "Introduïu un ARN vàlid d'Amazon Bedrock per al model que voleu utilitzar. Exemples de format:",
		"awsCustomArnDesc": "Assegureu-vos que la regió a l'ARN coincideix amb la regió d'AWS seleccionada anteriorment.",
		"openRouterApiKey": "Clau API d'OpenRouter",
		"getOpenRouterApiKey": "Obtenir clau API d'OpenRouter",
		"apiKeyStorageNotice": "Les claus API s'emmagatzemen de forma segura a l'Emmagatzematge Secret de VSCode",
		"glamaApiKey": "Clau API de Glama",
		"getGlamaApiKey": "Obtenir clau API de Glama",
		"useCustomBaseUrl": "Utilitzar URL base personalitzada",
		"useReasoning": "Activar raonament",
		"useHostHeader": "Utilitzar capçalera Host personalitzada",
		"useLegacyFormat": "Utilitzar el format d'API OpenAI antic",
		"customHeaders": "Capçaleres personalitzades",
		"headerName": "Nom de la capçalera",
		"headerValue": "Valor de la capçalera",
		"noCustomHeaders": "No hi ha capçaleres personalitzades definides. Feu clic al botó + per afegir-ne una.",
		"requestyApiKey": "Clau API de Requesty",
		"refreshModels": {
			"label": "Actualitzar models",
			"hint": "Si us plau, torneu a obrir la configuració per veure els models més recents.",
			"loading": "Actualitzant la llista de models...",
			"success": "Llista de models actualitzada correctament!",
			"error": "No s'ha pogut actualitzar la llista de models. Si us plau, torneu-ho a provar."
		},
		"getRequestyApiKey": "Obtenir clau API de Requesty",
		"openRouterTransformsText": "Comprimir prompts i cadenes de missatges a la mida del context (<a>Transformacions d'OpenRouter</a>)",
		"anthropicApiKey": "Clau API d'Anthropic",
		"getAnthropicApiKey": "Obtenir clau API d'Anthropic",
		"anthropicUseAuthToken": "Passar la clau API d'Anthropic com a capçalera d'autorització en lloc de X-Api-Key",
		"chutesApiKey": "Clau API de Chutes",
		"getChutesApiKey": "Obtenir clau API de Chutes",
		"deepSeekApiKey": "Clau API de DeepSeek",
		"getDeepSeekApiKey": "Obtenir clau API de DeepSeek",
		"geminiApiKey": "Clau API de Gemini",
		"getGroqApiKey": "Obtenir clau API de Groq",
		"groqApiKey": "Clau API de Groq",
		"getGeminiApiKey": "Obtenir clau API de Gemini",
		"openAiApiKey": "Clau API d'OpenAI",
		"apiKey": "Clau API",
		"openAiBaseUrl": "URL base",
		"getOpenAiApiKey": "Obtenir clau API d'OpenAI",
		"mistralApiKey": "Clau API de Mistral",
		"getMistralApiKey": "Obtenir clau API de Mistral / Codestral",
		"codestralBaseUrl": "URL base de Codestral (opcional)",
		"codestralBaseUrlDesc": "Establir una URL alternativa per al model Codestral.",
		"xaiApiKey": "Clau API de xAI",
		"getXaiApiKey": "Obtenir clau API de xAI",
		"litellmApiKey": "Clau API de LiteLLM",
		"litellmBaseUrl": "URL base de LiteLLM",
		"awsCredentials": "Credencials d'AWS",
		"awsProfile": "Perfil d'AWS",
		"awsProfileName": "Nom del perfil d'AWS",
		"awsAccessKey": "Clau d'accés d'AWS",
		"awsSecretKey": "Clau secreta d'AWS",
		"awsSessionToken": "Token de sessió d'AWS",
		"awsRegion": "Regió d'AWS",
		"awsCrossRegion": "Utilitzar inferència entre regions",
		"awsBedrockVpc": {
			"useCustomVpcEndpoint": "Utilitzar punt final VPC personalitzat",
			"vpcEndpointUrlPlaceholder": "Introduïu l'URL del punt final VPC (opcional)",
			"examples": "Exemples:"
		},
		"enablePromptCaching": "Habilitar emmagatzematge en caché de prompts",
		"enablePromptCachingTitle": "Habilitar l'emmagatzematge en caché de prompts per millorar el rendiment i reduir els costos per als models compatibles.",
		"cacheUsageNote": "Nota: Si no veieu l'ús de la caché, proveu de seleccionar un model diferent i després tornar a seleccionar el model desitjat.",
		"vscodeLmModel": "Model de llenguatge",
		"vscodeLmWarning": "Nota: Aquesta és una integració molt experimental i el suport del proveïdor variarà. Si rebeu un error sobre un model no compatible, és un problema del proveïdor.",
		"googleCloudSetup": {
			"title": "Per utilitzar Google Cloud Vertex AI, necessiteu:",
			"step1": "1. Crear un compte de Google Cloud, habilitar l'API de Vertex AI i habilitar els models Claude necessaris.",
			"step2": "2. Instal·lar Google Cloud CLI i configurar les credencials d'aplicació per defecte.",
			"step3": "3. O crear un compte de servei amb credencials."
		},
		"googleCloudCredentials": "Credencials de Google Cloud",
		"googleCloudKeyFile": "Ruta del fitxer de clau de Google Cloud",
		"googleCloudProjectId": "ID del projecte de Google Cloud",
		"googleCloudRegion": "Regió de Google Cloud",
		"lmStudio": {
			"baseUrl": "URL base (opcional)",
			"modelId": "ID del model",
			"speculativeDecoding": "Habilitar descodificació especulativa",
			"draftModelId": "ID del model d'esborrany",
			"draftModelDesc": "El model d'esborrany ha de ser de la mateixa família de models perquè la descodificació especulativa funcioni correctament.",
			"selectDraftModel": "Seleccionar model d'esborrany",
			"noModelsFound": "No s'han trobat models d'esborrany. Assegureu-vos que LM Studio s'està executant amb el mode servidor habilitat.",
			"description": "LM Studio permet executar models localment al vostre ordinador. Per a instruccions sobre com començar, consulteu la seva <a>Guia d'inici ràpid</a>. També necessitareu iniciar la funció de <b>Servidor Local</b> de LM Studio per utilitzar-la amb aquesta extensió. <span>Nota:</span> Kilo Code utilitza prompts complexos i funciona millor amb models Claude. Els models menys capaços poden no funcionar com s'espera."
		},
		"ollama": {
			"baseUrl": "URL base (opcional)",
			"modelId": "ID del model",
			"description": "Ollama permet executar models localment al vostre ordinador. Per a instruccions sobre com començar, consulteu la Guia d'inici ràpid.",
			"warning": "Nota: Kilo Code utilitza prompts complexos i funciona millor amb models Claude. Els models menys capaços poden no funcionar com s'espera."
		},
		"unboundApiKey": "Clau API d'Unbound",
		"getUnboundApiKey": "Obtenir clau API d'Unbound",
		"unboundRefreshModelsSuccess": "Llista de models actualitzada! Ara podeu seleccionar entre els últims models.",
		"unboundInvalidApiKey": "Clau API no vàlida. Si us plau, comproveu la vostra clau API i torneu-ho a provar.",
		"humanRelay": {
			"description": "No es requereix clau API, però l'usuari necessita ajuda per copiar i enganxar informació al xat d'IA web.",
			"instructions": "Durant l'ús, apareixerà un diàleg i el missatge actual es copiarà automàticament al porta-retalls. Necessiteu enganxar-lo a les versions web d'IA (com ChatGPT o Claude), després copiar la resposta de l'IA de nou al diàleg i fer clic al botó de confirmació."
		},
		"openRouter": {
			"providerRouting": {
				"title": "Encaminament de Proveïdors d'OpenRouter",
				"description": "OpenRouter dirigeix les sol·licituds als millors proveïdors disponibles per al vostre model. Per defecte, les sol·licituds s'equilibren entre els principals proveïdors per maximitzar el temps de funcionament. No obstant això, podeu triar un proveïdor específic per utilitzar amb aquest model.",
				"learnMore": "Més informació sobre l'encaminament de proveïdors"
			}
		},
		"customModel": {
			"capabilities": "Configureu les capacitats i preus per al vostre model personalitzat compatible amb OpenAI. Tingueu cura en especificar les capacitats del model, ja que poden afectar com funciona Kilo Code.",
			"maxTokens": {
				"label": "Màxim de tokens de sortida",
				"description": "El nombre màxim de tokens que el model pot generar en una resposta. (Establiu -1 per permetre que el servidor estableixi el màxim de tokens.)"
			},
			"contextWindow": {
				"label": "Mida de la finestra de context",
				"description": "Total de tokens (entrada + sortida) que el model pot processar."
			},
			"imageSupport": {
				"label": "Suport d'imatges",
				"description": "Aquest model és capaç de processar i entendre imatges?"
			},
			"computerUse": {
				"label": "Ús de l'ordinador",
				"description": "Aquest model és capaç d'interactuar amb un navegador? (com Claude 3.7 Sonnet)"
			},
			"promptCache": {
				"label": "Emmagatzematge en caché de prompts",
				"description": "Aquest model és capaç d'emmagatzemar prompts en caché?"
			},
			"pricing": {
				"input": {
					"label": "Preu d'entrada",
					"description": "Cost per milió de tokens en l'entrada/prompt. Això afecta el cost d'enviar context i instruccions al model."
				},
				"output": {
					"label": "Preu de sortida",
					"description": "Cost per milió de tokens en la resposta del model. Això afecta el cost del contingut generat i les completions."
				},
				"cacheReads": {
					"label": "Preu de lectures de caché",
					"description": "Cost per milió de tokens per llegir de la caché. Aquest és el preu cobrat quan es recupera una resposta emmagatzemada en caché."
				},
				"cacheWrites": {
					"label": "Preu d'escriptures de caché",
					"description": "Cost per milió de tokens per escriure a la caché. Aquest és el preu cobrat quan s'emmagatzema un prompt per primera vegada."
				}
			},
			"resetDefaults": "Restablir als valors per defecte"
		},
		"rateLimitSeconds": {
			"label": "Límit de freqüència",
			"description": "Temps mínim entre sol·licituds d'API."
		},
		"reasoningEffort": {
			"label": "Esforç de raonament del model",
			"high": "Alt",
			"medium": "Mitjà",
			"low": "Baix"
		},
		"setReasoningLevel": "Activa l'esforç de raonament"
	},
	"browser": {
		"enable": {
			"label": "Habilitar eina de navegador",
			"description": "Quan està habilitat, Kilo Code pot utilitzar un navegador per interactuar amb llocs web quan s'utilitzen models que admeten l'ús de l'ordinador. <0>Més informació</0>"
		},
		"viewport": {
			"label": "Mida del viewport",
			"description": "Seleccioneu la mida del viewport per a interaccions del navegador. Això afecta com es mostren i interactuen els llocs web.",
			"options": {
				"largeDesktop": "Escriptori gran (1280x800)",
				"smallDesktop": "Escriptori petit (900x600)",
				"tablet": "Tauleta (768x1024)",
				"mobile": "Mòbil (360x640)"
			}
		},
		"screenshotQuality": {
			"label": "Qualitat de captures de pantalla",
			"description": "Ajusteu la qualitat WebP de les captures de pantalla del navegador. Valors més alts proporcionen captures més clares però augmenten l'ús de token."
		},
		"remote": {
			"label": "Utilitzar connexió remota del navegador",
			"description": "Connectar a un navegador Chrome que s'executa amb depuració remota habilitada (--remote-debugging-port=9222).",
			"urlPlaceholder": "URL personalitzada (ex. http://localhost:9222)",
			"testButton": "Provar connexió",
			"testingButton": "Provant...",
			"instructions": "Introduïu l'adreça d'amfitrió del protocol DevTools o deixeu-la buida per descobrir automàticament instàncies locals de Chrome. El botó Provar Connexió provarà la URL personalitzada si es proporciona, o descobrirà automàticament si el camp està buit."
		}
	},
	"checkpoints": {
		"enable": {
			"label": "Habilitar punts de control automàtics",
			"description": "Quan està habilitat, Kilo Code crearà automàticament punts de control durant l'execució de tasques, facilitant la revisió de canvis o la reversió a estats anteriors. <0>Més informació</0>"
		}
	},
	"notifications": {
		"sound": {
			"label": "Habilitar efectes de so",
			"description": "Quan està habilitat, Kilo Code reproduirà efectes de so per a notificacions i esdeveniments.",
			"volumeLabel": "Volum"
		},
		"tts": {
			"label": "Habilitar text a veu",
			"description": "Quan està habilitat, Kilo Code llegirà en veu alta les seves respostes utilitzant text a veu.",
			"speedLabel": "Velocitat"
		}
	},
	"contextManagement": {
		"description": "Controleu quina informació s'inclou a la finestra de context de la IA, afectant l'ús de token i la qualitat de resposta",
		"autoCondenseContextPercent": {
			"label": "Llindar per activar la condensació intel·ligent de context",
			"description": "Quan la finestra de context assoleix aquest llindar, Kilo Code la condensarà automàticament."
		},
		"condensingApiConfiguration": {
			"label": "Configuració d'API per a la condensació de context",
			"description": "Seleccioneu quina configuració d'API utilitzar per a les operacions de condensació de context. Deixeu-ho sense seleccionar per utilitzar la configuració activa actual.",
			"useCurrentConfig": "Per defecte"
		},
		"customCondensingPrompt": {
			"label": "Indicació personalitzada de condensació de context",
			"description": "Personalitzeu la indicació del sistema utilitzada per a la condensació de context. Deixeu-ho buit per utilitzar la indicació per defecte.",
			"placeholder": "Introduïu aquí la vostra indicació de condensació personalitzada...\n\nPodeu utilitzar la mateixa estructura que la indicació per defecte:\n- Conversa anterior\n- Treball actual\n- Conceptes tècnics clau\n- Fitxers i codi rellevants\n- Resolució de problemes\n- Tasques pendents i següents passos",
			"reset": "Restablir als valors per defecte",
			"hint": "Buit = utilitzar indicació per defecte"
		},
		"autoCondenseContext": {
			"name": "Activar automàticament la condensació intel·ligent de context"
		},
		"openTabs": {
			"label": "Límit de context de pestanyes obertes",
			"description": "Nombre màxim de pestanyes obertes de VSCode a incloure al context. Valors més alts proporcionen més context però augmenten l'ús de token."
		},
		"workspaceFiles": {
			"label": "Límit de context de fitxers de l'espai de treball",
			"description": "Nombre màxim de fitxers a incloure als detalls del directori de treball actual. Valors més alts proporcionen més context però augmenten l'ús de token."
		},
		"rooignore": {
			"label": "Mostrar fitxers .kilocodeignore en llistes i cerques",
			"description": "Quan està habilitat, els fitxers que coincideixen amb els patrons a .kilocodeignore es mostraran en llistes amb un símbol de cadenat. Quan està deshabilitat, aquests fitxers s'ocultaran completament de les llistes de fitxers i cerques."
		},
		"maxReadFile": {
			"label": "Llindar d'auto-truncament de lectura de fitxers",
			"description": "Kilo Code llegeix aquest nombre de línies quan el model omet els valors d'inici/final. Si aquest nombre és menor que el total del fitxer, Kilo Code genera un índex de números de línia de les definicions de codi. Casos especials: -1 indica a Kilo Code que llegeixi tot el fitxer (sense indexació), i 0 indica que no llegeixi cap línia i proporcioni només índexs de línia per a un context mínim. Valors més baixos minimitzen l'ús inicial de context, permetent lectures posteriors de rangs de línies precisos. Les sol·licituds amb inici/final explícits no estan limitades per aquesta configuració.",
			"lines": "línies",
			"always_full_read": "Llegeix sempre el fitxer sencer"
		},
		"maxConcurrentFileReads": {
			"label": "Límit de lectures simultànies",
			"description": "Nombre màxim de fitxers que l'eina 'read_file' pot processar simultàniament. Els valors més alts poden accelerar la lectura de múltiples fitxers petits però augmenten l'ús de memòria."
		}
	},
	"terminal": {
		"basic": {
			"label": "Configuració del terminal: Bàsica",
			"description": "Configuració bàsica del terminal"
		},
		"advanced": {
			"label": "Configuració del terminal: Avançada",
			"description": "Les següents opcions poden requerir reiniciar el terminal per aplicar la configuració."
		},
		"outputLineLimit": {
			"label": "Límit de sortida de terminal",
			"description": "Nombre màxim de línies a incloure a la sortida del terminal en executar comandes. Quan s'excedeix, s'eliminaran línies del mig, estalviant token. <0>Més informació</0>"
		},
		"shellIntegrationTimeout": {
			"label": "Temps d'espera d'integració de shell del terminal",
			"description": "Temps màxim d'espera per a la inicialització de la integració de shell abans d'executar comandes. Per a usuaris amb temps d'inici de shell llargs, aquest valor pot necessitar ser augmentat si veieu errors \"Shell Integration Unavailable\" al terminal. <0>Més informació</0>"
		},
		"shellIntegrationDisabled": {
			"label": "Desactiva la integració de l'intèrpret d'ordres del terminal",
			"description": "Activa això si les ordres del terminal no funcionen correctament o si veus errors de 'Shell Integration Unavailable'. Això utilitza un mètode més senzill per executar ordres, evitant algunes funcions avançades del terminal. <0>Més informació</0>"
		},
		"commandDelay": {
			"label": "Retard de comanda del terminal",
			"description": "Retard en mil·lisegons a afegir després de l'execució de la comanda. La configuració predeterminada de 0 desactiva completament el retard. Això pot ajudar a assegurar que la sortida de la comanda es capturi completament en terminals amb problemes de temporització. En la majoria de terminals s'implementa establint `PROMPT_COMMAND='sleep N'` i Powershell afegeix `start-sleep` al final de cada comanda. Originalment era una solució per al error VSCode#237208 i pot no ser necessari. <0>Més informació</0>"
		},
		"compressProgressBar": {
			"label": "Comprimir sortida de barra de progrés",
			"description": "Quan està habilitat, processa la sortida del terminal amb retorns de carro (\\r) per simular com un terminal real mostraria el contingut. Això elimina els estats intermedis de les barres de progrés, mantenint només l'estat final, la qual cosa conserva espai de context per a informació més rellevant. <0>Més informació</0>"
		},
		"powershellCounter": {
			"label": "Habilita la solució temporal del comptador PowerShell",
			"description": "Quan està habilitat, afegeix un comptador a les comandes PowerShell per assegurar l'execució correcta de les comandes. Això ajuda amb els terminals PowerShell que poden tenir problemes amb la captura de sortida. <0>Més informació</0>"
		},
		"zshClearEolMark": {
			"label": "Neteja la marca EOL de ZSH",
			"description": "Quan està habilitat, neteja la marca de final de línia de ZSH establint PROMPT_EOL_MARK=''. Això evita problemes amb la interpretació de la sortida de comandes quan acaba amb caràcters especials com '%'. <0>Més informació</0>"
		},
		"zshOhMy": {
			"label": "Habilita la integració Oh My Zsh",
			"description": "Quan està habilitat, estableix ITERM_SHELL_INTEGRATION_INSTALLED=Yes per habilitar les característiques d'integració del shell Oh My Zsh. Aplicar aquesta configuració pot requerir reiniciar l'IDE. <0>Més informació</0>"
		},
		"zshP10k": {
			"label": "Habilita la integració Powerlevel10k",
			"description": "Quan està habilitat, estableix POWERLEVEL9K_TERM_SHELL_INTEGRATION=true per habilitar les característiques d'integració del shell Powerlevel10k. <0>Més informació</0>"
		},
		"zdotdir": {
			"label": "Habilitar gestió de ZDOTDIR",
			"description": "Quan està habilitat, crea un directori temporal per a ZDOTDIR per gestionar correctament la integració del shell zsh. Això assegura que la integració del shell de VSCode funcioni correctament amb zsh mentre es preserva la teva configuració de zsh. <0>Més informació</0>"
		},
		"inheritEnv": {
			"label": "Hereta variables d'entorn",
			"description": "Quan està habilitat, el terminal hereta les variables d'entorn del procés pare de VSCode, com ara la configuració d'integració del shell definida al perfil d'usuari. Això commuta directament la configuració global de VSCode `terminal.integrated.inheritEnv`. <0>Més informació</0>"
		}
	},
	"advanced": {
		"diff": {
			"label": "Habilitar edició mitjançant diffs",
			"description": "Quan està habilitat, Kilo Code podrà editar fitxers més ràpidament i rebutjarà automàticament escriptures completes de fitxers truncats. Funciona millor amb l'últim model Claude 4 Sonnet.",
			"strategy": {
				"label": "Estratègia de diff",
				"options": {
					"standard": "Estàndard (Bloc únic)",
					"multiBlock": "Experimental: Diff multi-bloc",
					"unified": "Experimental: Diff unificat"
				},
				"descriptions": {
					"standard": "L'estratègia de diff estàndard aplica canvis a un sol bloc de codi alhora.",
					"unified": "L'estratègia de diff unificat pren múltiples enfocaments per aplicar diffs i tria el millor enfocament.",
					"multiBlock": "L'estratègia de diff multi-bloc permet actualitzar múltiples blocs de codi en un fitxer en una sola sol·licitud."
				}
			},
			"matchPrecision": {
				"label": "Precisió de coincidència",
				"description": "Aquest control lliscant controla amb quina precisió han de coincidir les seccions de codi en aplicar diffs. Valors més baixos permeten coincidències més flexibles però augmenten el risc de reemplaçaments incorrectes. Utilitzeu valors per sota del 100% amb extrema precaució."
			}
		}
	},
	"experimental": {
		"DIFF_STRATEGY_UNIFIED": {
			"name": "Utilitzar estratègia diff unificada experimental",
			"description": "Activar l'estratègia diff unificada experimental. Aquesta estratègia podria reduir el nombre de reintents causats per errors del model, però pot causar comportaments inesperats o edicions incorrectes. Activeu-la només si enteneu els riscos i esteu disposats a revisar acuradament tots els canvis."
		},
		"SEARCH_AND_REPLACE": {
			"name": "Utilitzar eina de cerca i reemplaçament experimental",
			"description": "Activar l'eina de cerca i reemplaçament experimental, permetent a Kilo Code reemplaçar múltiples instàncies d'un terme de cerca en una sola petició."
		},
		"INSERT_BLOCK": {
			"name": "Utilitzar eina d'inserció de contingut experimental",
			"description": "Activar l'eina d'inserció de contingut experimental, permetent a Kilo Code inserir contingut a números de línia específics sense necessitat de crear un diff."
		},
		"POWER_STEERING": {
			"name": "Utilitzar mode \"direcció assistida\" experimental",
			"description": "Quan està activat, Kilo Code recordarà al model els detalls de la seva definició de mode actual amb més freqüència. Això portarà a una adherència més forta a les definicions de rol i instruccions personalitzades, però utilitzarà més tokens per missatge."
		},
		"AUTOCOMPLETE": {
			"name": "Utilitza la funció experimental d'\"autocompletar\"",
			"description": "Quan està activat, Kilo Code proporcionarà suggeriments de codi en línia mentre escrius."
		},
		"MULTI_SEARCH_AND_REPLACE": {
			"name": "Utilitzar eina diff de blocs múltiples experimental",
			"description": "Quan està activat, Kilo Code utilitzarà l'eina diff de blocs múltiples. Això intentarà actualitzar múltiples blocs de codi a l'arxiu en una sola petició."
		},
		"CONCURRENT_FILE_READS": {
			"name": "Habilitar lectura concurrent de fitxers",
<<<<<<< HEAD
			"description": "Quan està habilitat, Kilo Code pot llegir múltiples fitxers en una sola sol·licitud (fins a 15 fitxers). Quan està deshabilitat, Kilo Code ha de llegir fitxers un per un. Deshabilitar-ho pot ajudar quan es treballa amb models menys capaços o quan voleu més control sobre l'accés als fitxers."
=======
			"description": "Quan està habilitat, Roo pot llegir múltiples fitxers en una sola sol·licitud. Quan està deshabilitat, Roo ha de llegir fitxers un per un. Deshabilitar-ho pot ajudar quan es treballa amb models menys capaços o quan voleu més control sobre l'accés als fitxers."
		},
		"DISABLE_COMPLETION_COMMAND": {
			"name": "Desactivar l'execució de comandes a attempt_completion",
			"description": "Quan està activat, l'eina attempt_completion no executarà comandes. Aquesta és una característica experimental per preparar la futura eliminació de l'execució de comandes en la finalització de tasques."
>>>>>>> 04a66f92
		}
	},
	"promptCaching": {
		"label": "Desactivar la memòria cau de prompts",
		"description": "Quan està marcat, Kilo Code no utilitzarà la memòria cau de prompts per a aquest model."
	},
	"temperature": {
		"useCustom": "Utilitzar temperatura personalitzada",
		"description": "Controla l'aleatorietat en les respostes del model.",
		"rangeDescription": "Valors més alts fan que la sortida sigui més aleatòria, valors més baixos la fan més determinista."
	},
	"modelInfo": {
		"supportsImages": "Suporta imatges",
		"noImages": "No suporta imatges",
		"supportsComputerUse": "Suporta ús de l'ordinador",
		"noComputerUse": "No suporta ús de l'ordinador",
		"supportsPromptCache": "Suporta emmagatzematge en caché de prompts",
		"noPromptCache": "No suporta emmagatzematge en caché de prompts",
		"maxOutput": "Sortida màxima",
		"inputPrice": "Preu d'entrada",
		"outputPrice": "Preu de sortida",
		"cacheReadsPrice": "Preu de lectures de caché",
		"cacheWritesPrice": "Preu d'escriptures de caché",
		"enableStreaming": "Habilitar streaming",
		"enableR1Format": "Activar els paràmetres del model R1",
		"enableR1FormatTips": "S'ha d'activat quan s'utilitzen models R1 com el QWQ per evitar errors 400",
		"useAzure": "Utilitzar Azure",
		"azureApiVersion": "Establir versió de l'API d'Azure",
		"gemini": {
			"freeRequests": "* Gratuït fins a {{count}} sol·licituds per minut. Després d'això, la facturació depèn de la mida del prompt.",
			"pricingDetails": "Per a més informació, consulteu els detalls de preus.",
			"billingEstimate": "* La facturació és una estimació - el cost exacte depèn de la mida del prompt."
		}
	},
	"modelPicker": {
		"automaticFetch": "L'extensió obté automàticament la llista més recent de models disponibles a <serviceLink>{{serviceName}}</serviceLink>. Si no esteu segur de quin model triar, Kilo Code funciona millor amb <defaultModelLink>{{defaultModelId}}</defaultModelLink>. També podeu cercar \"free\" per a opcions gratuïtes actualment disponibles.",
		"label": "Model",
		"searchPlaceholder": "Cerca",
		"noMatchFound": "No s'ha trobat cap coincidència",
		"useCustomModel": "Utilitzar personalitzat: {{modelId}}"
	},
	"footer": {
		"feedback": "Si teniu qualsevol pregunta o comentari, no dubteu a obrir un issue a <githubLink>github.com/Kilo-Org/kilocode</githubLink> o unir-vos a <redditLink>reddit.com/r/kilocode</redditLink> o <discordLink>kilocode.ai/discord</discordLink>",
		"support": "Per a qüestions financeres, poseu-vos en contacte amb el Suport al Client a <supportLink>hi@kilocode.ai</supportLink>",
		"telemetry": {
			"label": "Permetre informes anònims d'errors i ús",
			"description": "Ajudeu a millorar Kilo Code enviant dades d'ús anònimes i informes d'errors. Mai s'envia codi, prompts o informació personal. Vegeu la nostra política de privacitat per a més detalls."
		},
		"settings": {
			"import": "Importar",
			"export": "Exportar",
			"reset": "Restablir"
		}
	},
	"thinkingBudget": {
		"maxTokens": "Tokens màxims",
		"maxThinkingTokens": "Tokens de pensament màxims"
	},
	"validation": {
		"apiKey": "Heu de proporcionar una clau API vàlida.",
		"awsRegion": "Heu de triar una regió per utilitzar Amazon Bedrock.",
		"googleCloud": "Heu de proporcionar un ID de projecte i regió de Google Cloud vàlids.",
		"modelId": "Heu de proporcionar un ID de model vàlid.",
		"modelSelector": "Heu de proporcionar un selector de model vàlid.",
		"openAi": "Heu de proporcionar una URL base, clau API i ID de model vàlids.",
		"arn": {
			"invalidFormat": "Format ARN no vàlid. Si us plau, comproveu els requisits del format.",
			"regionMismatch": "Avís: La regió del vostre ARN ({{arnRegion}}) no coincideix amb la regió seleccionada ({{region}}). Això pot causar problemes d'accés. El proveïdor utilitzarà la regió de l'ARN."
		},
		"modelAvailability": "L'ID de model ({{modelId}}) que heu proporcionat no està disponible. Si us plau, trieu un altre model.",
		"providerNotAllowed": "El proveïdor '{{provider}}' no està permès per la vostra organització",
		"modelNotAllowed": "El model '{{model}}' no està permès per al proveïdor '{{provider}}' per la vostra organització",
		"profileInvalid": "Aquest perfil conté un proveïdor o model que no està permès per la vostra organització"
	},
	"placeholders": {
		"apiKey": "Introduïu la clau API...",
		"profileName": "Introduïu el nom del perfil",
		"accessKey": "Introduïu la clau d'accés...",
		"secretKey": "Introduïu la clau secreta...",
		"sessionToken": "Introduïu el token de sessió...",
		"credentialsJson": "Introduïu el JSON de credencials...",
		"keyFilePath": "Introduïu la ruta del fitxer de clau...",
		"projectId": "Introduïu l'ID del projecte...",
		"customArn": "Introduïu l'ARN (p. ex. arn:aws:bedrock:us-east-1:123456789012:foundation-model/my-model)",
		"baseUrl": "Introduïu l'URL base...",
		"modelId": {
			"lmStudio": "p. ex. meta-llama-3.1-8b-instruct",
			"lmStudioDraft": "p. ex. lmstudio-community/llama-3.2-1b-instruct",
			"ollama": "p. ex. llama3.1"
		},
		"numbers": {
			"maxTokens": "p. ex. 4096",
			"contextWindow": "p. ex. 128000",
			"inputPrice": "p. ex. 0.0001",
			"outputPrice": "p. ex. 0.0002",
			"cacheWritePrice": "p. ex. 0.00005"
		}
	},
	"defaults": {
		"ollamaUrl": "Per defecte: http://localhost:11434",
		"lmStudioUrl": "Per defecte: http://localhost:1234",
		"geminiUrl": "Per defecte: https://generativelanguage.googleapis.com"
	},
	"labels": {
		"customArn": "ARN personalitzat",
		"useCustomArn": "Utilitza ARN personalitzat..."
	}
}<|MERGE_RESOLUTION|>--- conflicted
+++ resolved
@@ -499,15 +499,11 @@
 		},
 		"CONCURRENT_FILE_READS": {
 			"name": "Habilitar lectura concurrent de fitxers",
-<<<<<<< HEAD
-			"description": "Quan està habilitat, Kilo Code pot llegir múltiples fitxers en una sola sol·licitud (fins a 15 fitxers). Quan està deshabilitat, Kilo Code ha de llegir fitxers un per un. Deshabilitar-ho pot ajudar quan es treballa amb models menys capaços o quan voleu més control sobre l'accés als fitxers."
-=======
-			"description": "Quan està habilitat, Roo pot llegir múltiples fitxers en una sola sol·licitud. Quan està deshabilitat, Roo ha de llegir fitxers un per un. Deshabilitar-ho pot ajudar quan es treballa amb models menys capaços o quan voleu més control sobre l'accés als fitxers."
+			"description": "Quan està habilitat, Kilo Code pot llegir múltiples fitxers en una sola sol·licitud. Quan està deshabilitat, Kilo Code ha de llegir fitxers un per un. Deshabilitar-ho pot ajudar quan es treballa amb models menys capaços o quan voleu més control sobre l'accés als fitxers."
 		},
 		"DISABLE_COMPLETION_COMMAND": {
 			"name": "Desactivar l'execució de comandes a attempt_completion",
 			"description": "Quan està activat, l'eina attempt_completion no executarà comandes. Aquesta és una característica experimental per preparar la futura eliminació de l'execució de comandes en la finalització de tasques."
->>>>>>> 04a66f92
 		}
 	},
 	"promptCaching": {
