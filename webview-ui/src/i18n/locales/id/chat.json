{
	"greeting": "Selamat datang di Kilo Code",
	"task": {
		"title": "Tugas",
		"expand": "Perluas tugas",
		"collapse": "Ciutkan tugas",
		"seeMore": "Lihat lebih banyak",
		"seeLess": "Lihat lebih sedikit",
		"tokens": "Token",
		"cache": "Cache",
		"apiCost": "Biaya API",
		"size": "Ukuran",
		"condenseContext": "Kondensasi konteks secara cerdas",
		"contextWindow": "Panjang Konteks",
		"closeAndStart": "Tutup tugas dan mulai yang baru",
		"export": "Ekspor riwayat tugas",
		"share": "Bagikan tugas",
		"delete": "Hapus Tugas (Shift + Klik untuk lewati konfirmasi)",
		"shareWithOrganization": "Bagikan dengan organisasi",
		"shareWithOrganizationDescription": "Hanya anggota organisasi Anda yang dapat mengakses",
		"sharePublicly": "Bagikan secara publik",
		"sharePubliclyDescription": "Siapa pun dengan tautan dapat mengakses",
		"connectToCloud": "Hubungkan ke Cloud",
		"connectToCloudDescription": "Masuk ke Kilo Code Cloud untuk berbagi tugas",
		"sharingDisabledByOrganization": "Berbagi dinonaktifkan oleh organisasi",
		"shareSuccessOrganization": "Tautan organisasi disalin ke clipboard",
		"shareSuccessPublic": "Tautan publik disalin ke clipboard",
		"openInCloud": "Buka tugas di Roo Code Cloud",
		"openInCloudIntro": "Terus pantau atau berinteraksi dengan Roo dari mana saja. Pindai, klik atau salin untuk membuka."
	},
	"history": {
		"title": "Riwayat"
	},
	"unpin": "Lepas Pin",
	"pin": "Pin",
	"retry": {
		"title": "Coba Lagi",
		"tooltip": "Coba operasi lagi"
	},
	"startNewTask": {
		"title": "Mulai Tugas Baru",
		"tooltip": "Mulai tugas baru"
	},
	"reportBug": {
		"title": "Laporkan Bug"
	},
	"proceedAnyways": {
		"title": "Lanjutkan Saja",
		"tooltip": "Lanjutkan saat perintah dijalankan"
	},
	"save": {
		"title": "Simpan",
		"tooltip": "Simpan perubahan pesan"
	},
	"tokenProgress": {
		"availableSpace": "Ruang tersedia: {{amount}} token",
		"tokensUsed": "Token digunakan: {{used}} dari {{total}}",
		"reservedForResponse": "Dicadangkan untuk respons model: {{amount}} token"
	},
	"reject": {
		"title": "Tolak",
		"tooltip": "Tolak aksi ini"
	},
	"completeSubtaskAndReturn": "Selesaikan Subtugas dan Kembali",
	"approve": {
		"title": "Setujui",
		"tooltip": "Setujui aksi ini"
	},
	"read-batch": {
		"approve": {
			"title": "Setujui Semua"
		},
		"deny": {
			"title": "Tolak Semua"
		}
	},
	"runCommand": {
		"title": "Perintah",
		"tooltip": "Jalankan perintah ini"
	},
	"proceedWhileRunning": {
		"title": "Lanjutkan Saat Berjalan",
		"tooltip": "Lanjutkan meskipun ada peringatan"
	},
	"killCommand": {
		"title": "Hentikan Perintah",
		"tooltip": "Hentikan perintah saat ini"
	},
	"resumeTask": {
		"title": "Lanjutkan Tugas",
		"tooltip": "Lanjutkan tugas saat ini"
	},
	"terminate": {
		"title": "Hentikan",
		"tooltip": "Akhiri tugas saat ini"
	},
	"cancel": {
		"title": "Batal",
		"tooltip": "Batalkan operasi saat ini"
	},
	"scrollToBottom": "Gulir ke bawah chat",
	"about": "Buat, refaktor, dan debug kode dengan bantuan AI.<br />Lihat <DocsLink>dokumentasi</DocsLink> kami untuk mempelajari lebih lanjut.",
	"onboarding": "Daftar tugas di workspace ini kosong.",
	"rooTips": {
		"boomerangTasks": {
			"title": "Orkestrasi Tugas",
			"description": "Bagi tugas menjadi bagian-bagian kecil yang dapat dikelola"
		},
		"stickyModels": {
			"title": "Model Sticky",
			"description": "Setiap mode mengingat model terakhir yang kamu gunakan"
		},
		"tools": {
			"title": "Tools",
			"description": "Izinkan AI menyelesaikan masalah dengan browsing web, menjalankan perintah, dan lainnya"
		},
		"customizableModes": {
			"title": "Mode yang Dapat Disesuaikan",
			"description": "Persona khusus dengan perilaku dan model yang ditugaskan sendiri"
		}
	},
	"selectMode": "Pilih mode untuk interaksi",
	"selectApiConfig": "Pilih konfigurasi API",
	"selectModelConfig": "Pilih model",
	"enhancePrompt": "Tingkatkan prompt dengan konteks tambahan",
	"enhancePromptDescription": "Tombol 'Tingkatkan Prompt' membantu memperbaiki prompt kamu dengan memberikan konteks tambahan, klarifikasi, atau penyusunan ulang. Coba ketik prompt di sini dan klik tombol lagi untuk melihat cara kerjanya.",
	"modeSelector": {
		"title": "Mode",
		"marketplace": "Marketplace Mode",
		"settings": "Pengaturan Mode",
		"description": "Persona khusus yang menyesuaikan perilaku Kilo Code.",
		"searchPlaceholder": "Cari mode...",
		"noResults": "Tidak ada hasil yang ditemukan"
	},
	"addImages": "Tambahkan gambar ke pesan",
	"sendMessage": "Kirim pesan",
	"stopTts": "Hentikan text-to-speech",
	"typeMessage": "Ketik pesan...",
	"typeTask": "Bangun, cari, tanya sesuatu",
	"addContext": "@ untuk menambah konteks, / untuk perintah",
	"dragFiles": "tahan shift untuk drag file",
	"dragFilesImages": "tahan shift untuk drag file/gambar",
	"errorReadingFile": "Error membaca file",
	"noValidImages": "Tidak ada gambar valid yang diproses",
	"separator": "Pemisah",
	"edit": "Edit...",
	"forNextMode": "untuk mode selanjutnya",
	"forPreviousMode": "untuk mode sebelumnya",
	"apiRequest": {
		"title": "Permintaan API",
		"failed": "Permintaan API Gagal",
		"streaming": "Permintaan API...",
		"cancelled": "Permintaan API Dibatalkan",
		"streamingFailed": "Streaming API Gagal"
	},
	"checkpoint": {
		"regular": "Checkpoint",
		"initializingWarning": "Masih menginisialisasi checkpoint... Jika ini terlalu lama, kamu bisa menonaktifkan checkpoint di <settingsLink>pengaturan</settingsLink> dan restart tugas.",
		"menu": {
			"viewDiff": "Lihat Diff",
			"restore": "Pulihkan Checkpoint",
			"restoreFiles": "Pulihkan File",
			"restoreFilesDescription": "Mengembalikan file proyek kamu ke snapshot yang diambil pada titik ini.",
			"restoreFilesAndTask": "Pulihkan File & Tugas",
			"confirm": "Konfirmasi",
			"cancel": "Batal",
			"cannotUndo": "Aksi ini tidak dapat dibatalkan.",
			"restoreFilesAndTaskDescription": "Mengembalikan file proyek kamu ke snapshot yang diambil pada titik ini dan menghapus semua pesan setelah titik ini."
		},
		"current": "Saat Ini"
	},
	"contextCondense": {
		"title": "Konteks Dikondensasi",
		"condensing": "Mengondensasi konteks...",
		"errorHeader": "Gagal mengondensasi konteks",
		"tokens": "token"
	},
	"instructions": {
		"wantsToFetch": "Kilo Code ingin mengambil instruksi detail untuk membantu tugas saat ini"
	},
	"fileOperations": {
<<<<<<< HEAD
		"wantsToRead": "Kilo Code ingin membaca file ini:",
		"wantsToReadMultiple": "Kilo Code ingin membaca beberapa file:",
		"wantsToReadAndXMore": "Kilo Code ingin membaca file ini dan {{count}} lainnya:",
		"wantsToReadOutsideWorkspace": "Kilo Code ingin membaca file ini di luar workspace:",
		"didRead": "Kilo Code membaca file ini:",
		"wantsToEdit": "Kilo Code ingin mengedit file ini:",
		"wantsToEditOutsideWorkspace": "Kilo Code ingin mengedit file ini di luar workspace:",
		"wantsToEditProtected": "Kilo Code ingin mengedit file konfigurasi yang dilindungi:",
		"wantsToApplyBatchChanges": "Kilo Code ingin menerapkan perubahan ke beberapa file:",
		"wantsToGenerateImage": "Kilo Code ingin menghasilkan gambar:",
		"wantsToGenerateImageOutsideWorkspace": "Kilo Code ingin menghasilkan gambar di luar workspace:",
		"wantsToGenerateImageProtected": "Kilo Code ingin menghasilkan gambar di lokasi yang dilindungi:",
		"didGenerateImage": "Kilo Code telah menghasilkan gambar:",
		"wantsToCreate": "Kilo Code ingin membuat file baru:",
		"wantsToSearchReplace": "Kilo Code ingin mencari dan mengganti di file ini:",
		"didSearchReplace": "Kilo Code melakukan pencarian dan penggantian pada file ini:",
		"wantsToInsert": "Kilo Code ingin menyisipkan konten ke file ini:",
		"wantsToInsertWithLineNumber": "Kilo Code ingin menyisipkan konten ke file ini di baris {{lineNumber}}:",
		"wantsToInsertAtEnd": "Kilo Code ingin menambahkan konten ke akhir file ini:"
	},
	"directoryOperations": {
		"wantsToViewTopLevel": "Kilo Code ingin melihat file tingkat atas di direktori ini:",
		"didViewTopLevel": "Kilo Code melihat file tingkat atas di direktori ini:",
		"wantsToViewRecursive": "Kilo Code ingin melihat semua file secara rekursif di direktori ini:",
		"didViewRecursive": "Kilo Code melihat semua file secara rekursif di direktori ini:",
		"wantsToViewDefinitions": "Kilo Code ingin melihat nama definisi source code yang digunakan di direktori ini:",
		"didViewDefinitions": "Kilo Code melihat nama definisi source code yang digunakan di direktori ini:",
		"wantsToSearch": "Kilo Code ingin mencari direktori ini untuk <code>{{regex}}</code>:",
		"didSearch": "Kilo Code mencari direktori ini untuk <code>{{regex}}</code>:",
		"wantsToSearchOutsideWorkspace": "Kilo Code ingin mencari direktori ini (di luar workspace) untuk <code>{{regex}}</code>:",
		"didSearchOutsideWorkspace": "Kilo Code mencari direktori ini (di luar workspace) untuk <code>{{regex}}</code>:",
		"wantsToViewTopLevelOutsideWorkspace": "Kilo Code ingin melihat file tingkat atas di direktori ini (di luar workspace):",
		"didViewTopLevelOutsideWorkspace": "Kilo Code melihat file tingkat atas di direktori ini (di luar workspace):",
		"wantsToViewRecursiveOutsideWorkspace": "Kilo Code ingin melihat semua file secara rekursif di direktori ini (di luar workspace):",
		"didViewRecursiveOutsideWorkspace": "Kilo Code melihat semua file secara rekursif di direktori ini (di luar workspace):",
		"wantsToViewDefinitionsOutsideWorkspace": "Kilo Code ingin melihat nama definisi source code yang digunakan di direktori ini (di luar workspace):",
		"didViewDefinitionsOutsideWorkspace": "Kilo Code melihat nama definisi source code yang digunakan di direktori ini (di luar workspace):"
	},
	"codebaseSearch": {
		"wantsToSearch": "Kilo Code ingin mencari codebase untuk <code>{{query}}</code>:",
		"wantsToSearchWithPath": "Kilo Code ingin mencari codebase untuk <code>{{query}}</code> di <code>{{path}}</code>:",
=======
		"wantsToRead": "Roo ingin membaca file ini",
		"wantsToReadMultiple": "Roo ingin membaca beberapa file",
		"wantsToReadAndXMore": "Roo ingin membaca file ini dan {{count}} lainnya",
		"wantsToReadOutsideWorkspace": "Roo ingin membaca file ini di luar workspace",
		"didRead": "Roo membaca file ini",
		"wantsToEdit": "Roo ingin mengedit file ini",
		"wantsToEditOutsideWorkspace": "Roo ingin mengedit file ini di luar workspace",
		"wantsToEditProtected": "Roo ingin mengedit file konfigurasi yang dilindungi",
		"wantsToApplyBatchChanges": "Roo ingin menerapkan perubahan ke beberapa file",
		"wantsToGenerateImage": "Roo ingin menghasilkan gambar",
		"wantsToGenerateImageOutsideWorkspace": "Roo ingin menghasilkan gambar di luar workspace",
		"wantsToGenerateImageProtected": "Roo ingin menghasilkan gambar di lokasi yang dilindungi",
		"didGenerateImage": "Roo telah menghasilkan gambar",
		"wantsToCreate": "Roo ingin membuat file baru",
		"wantsToSearchReplace": "Roo ingin mencari dan mengganti di file ini",
		"didSearchReplace": "Roo melakukan pencarian dan penggantian pada file ini",
		"wantsToInsert": "Roo ingin menyisipkan konten ke file ini",
		"wantsToInsertWithLineNumber": "Roo ingin menyisipkan konten ke file ini di baris {{lineNumber}}",
		"wantsToInsertAtEnd": "Roo ingin menambahkan konten ke akhir file ini"
	},
	"directoryOperations": {
		"wantsToViewTopLevel": "Roo ingin melihat file tingkat atas di direktori ini",
		"didViewTopLevel": "Roo melihat file tingkat atas di direktori ini",
		"wantsToViewRecursive": "Roo ingin melihat semua file secara rekursif di direktori ini",
		"didViewRecursive": "Roo melihat semua file secara rekursif di direktori ini",
		"wantsToViewDefinitions": "Roo ingin melihat nama definisi source code yang digunakan di direktori ini",
		"didViewDefinitions": "Roo melihat nama definisi source code yang digunakan di direktori ini",
		"wantsToSearch": "Roo ingin mencari direktori ini untuk <code>{{regex}}</code>",
		"didSearch": "Roo mencari direktori ini untuk <code>{{regex}}</code>",
		"wantsToSearchOutsideWorkspace": "Roo ingin mencari direktori ini (di luar workspace) untuk <code>{{regex}}</code>",
		"didSearchOutsideWorkspace": "Roo mencari direktori ini (di luar workspace) untuk <code>{{regex}}</code>",
		"wantsToViewTopLevelOutsideWorkspace": "Roo ingin melihat file tingkat atas di direktori ini (di luar workspace)",
		"didViewTopLevelOutsideWorkspace": "Roo melihat file tingkat atas di direktori ini (di luar workspace)",
		"wantsToViewRecursiveOutsideWorkspace": "Roo ingin melihat semua file secara rekursif di direktori ini (di luar workspace)",
		"didViewRecursiveOutsideWorkspace": "Roo melihat semua file secara rekursif di direktori ini (di luar workspace)",
		"wantsToViewDefinitionsOutsideWorkspace": "Roo ingin melihat nama definisi source code yang digunakan di direktori ini (di luar workspace)",
		"didViewDefinitionsOutsideWorkspace": "Roo melihat nama definisi source code yang digunakan di direktori ini (di luar workspace)"
	},
	"codebaseSearch": {
		"wantsToSearch": "Roo ingin mencari codebase untuk <code>{{query}}</code>",
		"wantsToSearchWithPath": "Roo ingin mencari codebase untuk <code>{{query}}</code> di <code>{{path}}</code>",
>>>>>>> 17ae7e2d
		"didSearch_one": "Ditemukan 1 hasil",
		"didSearch_other": "Ditemukan {{count}} hasil",
		"resultTooltip": "Skor kemiripan: {{score}} (klik untuk membuka file)"
	},
	"commandOutput": "Keluaran Perintah",
	"commandExecution": {
		"abort": "Batalkan",
		"running": "Menjalankan",
		"pid": "PID: {{pid}}",
		"exitStatus": "Keluar dengan status {{exitCode}}",
		"manageCommands": "Perintah yang disetujui secara otomatis",
		"addToAllowed": "Tambahkan ke daftar yang diizinkan",
		"removeFromAllowed": "Hapus dari daftar yang diizinkan",
		"addToDenied": "Tambahkan ke daftar yang ditolak",
		"removeFromDenied": "Hapus dari daftar yang ditolak",
		"abortCommand": "Batalkan eksekusi perintah",
		"expandOutput": "Perluas keluaran",
		"collapseOutput": "Ciutkan keluaran",
		"expandManagement": "Perluas bagian manajemen perintah",
		"collapseManagement": "Ciutkan bagian manajemen perintah"
	},
	"response": "Respons",
	"arguments": "Argumen",
	"text": {
		"rooSaid": "Roo berkata"
	},
	"feedback": {
		"youSaid": "Anda bilang"
	},
	"mcp": {
<<<<<<< HEAD
		"wantsToUseTool": "Kilo Code ingin menggunakan tool di server MCP {{serverName}}:",
		"wantsToAccessResource": "Kilo Code ingin mengakses resource di server MCP {{serverName}}:"
=======
		"wantsToUseTool": "Roo ingin menggunakan tool di server MCP {{serverName}}",
		"wantsToAccessResource": "Roo ingin mengakses resource di server MCP {{serverName}}"
>>>>>>> 17ae7e2d
	},
	"modes": {
		"wantsToSwitch": "Kilo Code ingin beralih ke mode {{mode}}",
		"wantsToSwitchWithReason": "Kilo Code ingin beralih ke mode {{mode}} karena: {{reason}}",
		"didSwitch": "Kilo Code beralih ke mode {{mode}}",
		"didSwitchWithReason": "Kilo Code beralih ke mode {{mode}} karena: {{reason}}"
	},
	"subtasks": {
<<<<<<< HEAD
		"wantsToCreate": "Kilo Code ingin membuat subtugas baru dalam mode {{mode}}:",
		"wantsToFinish": "Kilo Code ingin menyelesaikan subtugas ini",
=======
		"wantsToCreate": "Roo ingin membuat subtugas baru dalam mode {{mode}}",
		"wantsToFinish": "Roo ingin menyelesaikan subtugas ini",
>>>>>>> 17ae7e2d
		"newTaskContent": "Instruksi Subtugas",
		"completionContent": "Subtugas Selesai",
		"resultContent": "Hasil Subtugas",
		"defaultResult": "Silakan lanjutkan ke tugas berikutnya.",
		"completionInstructions": "Subtugas selesai! Kamu bisa meninjau hasilnya dan menyarankan koreksi atau langkah selanjutnya. Jika semuanya terlihat baik, konfirmasi untuk mengembalikan hasil ke tugas induk."
	},
	"questions": {
<<<<<<< HEAD
		"hasQuestion": "Kilo Code punya pertanyaan:"
=======
		"hasQuestion": "Roo punya pertanyaan"
>>>>>>> 17ae7e2d
	},
	"taskCompleted": "Tugas Selesai",
	"error": "Error",
	"diffError": {
		"title": "Edit Tidak Berhasil"
	},
	"troubleMessage": "Kilo Code mengalami masalah...",
	"powershell": {
		"issues": "Sepertinya kamu mengalami masalah Windows PowerShell, silakan lihat ini"
	},
	"autoApprove": {
		"tooltipManage": "Kelola pengaturan persetujuan otomatis",
		"tooltipStatus": "Persetujuan otomatis diaktifkan untuk: {{toggles}}",
		"title": "Setujui Otomatis",
		"toggle": "Beralih persetujuan otomatis",
		"all": "Semua",
		"none": "Tidak ada",
		"description": "Jalankan tindakan ini tanpa meminta izin. Hanya aktifkan untuk tindakan yang Anda percayai sepenuhnya.",
		"selectOptionsFirst": "Pilih setidaknya satu opsi di bawah ini untuk mengaktifkan persetujuan otomatis",
		"toggleAriaLabel": "Beralih persetujuan otomatis",
		"disabledAriaLabel": "Persetujuan otomatis dinonaktifkan - pilih opsi terlebih dahulu",
		"triggerLabelOff": "Persetujuan otomatis mati",
		"triggerLabel_zero": "0 disetujui otomatis",
		"triggerLabel_one": "1 disetujui otomatis",
		"triggerLabel_other": "{{count}} disetujui otomatis",
		"triggerLabelAll": "YOLO"
	},
	"announcement": {
		"title": "🎉 Roo Code {{version}} Dirilis",
		"stealthModel": {
			"feature": "<bold>Model stealth GRATIS waktu terbatas</bold> - Code Supernova: Model coding agentik serbaguna yang mendukung input gambar, tersedia melalui Roo Code Cloud.",
			"note": "(Catatan: prompt dan completion dicatat oleh pembuat model dan digunakan untuk meningkatkan model)",
			"connectButton": "Hubungkan ke Roo Code Cloud",
			"selectModel": "Pilih <code>roo/code-supernova</code> dari penyedia Roo Code Cloud di Pengaturan untuk memulai.",
			"goToSettingsButton": "Pergi ke Pengaturan"
		},
		"socialLinks": "Bergabunglah dengan kami di <xLink>X</xLink>, <discordLink>Discord</discordLink>, atau <redditLink>r/RooCode</redditLink> 🚀"
	},
	"reasoning": {
		"thinking": "Berpikir",
		"seconds": "{{count}}d"
	},
	"followUpSuggest": {
		"copyToInput": "Salin ke input (sama dengan shift + klik)",
		"autoSelectCountdown": "Pemilihan otomatis dalam {{count}}dtk",
		"countdownDisplay": "{{count}}dtk"
	},
	"browser": {
<<<<<<< HEAD
		"rooWantsToUse": "Kilo Code ingin menggunakan browser:",
=======
		"rooWantsToUse": "Roo ingin menggunakan browser",
>>>>>>> 17ae7e2d
		"consoleLogs": "Log Konsol",
		"noNewLogs": "(Tidak ada log baru)",
		"screenshot": "Screenshot browser",
		"cursor": "kursor",
		"navigation": {
			"step": "Langkah {{current}} dari {{total}}",
			"previous": "Sebelumnya",
			"next": "Selanjutnya"
		},
		"sessionStarted": "Sesi Browser Dimulai",
		"actions": {
			"title": "Aksi Browse: ",
			"launch": "Luncurkan browser di {{url}}",
			"click": "Klik ({{coordinate}})",
			"type": "Ketik \"{{text}}\"",
			"scrollDown": "Gulir ke bawah",
			"scrollUp": "Gulir ke atas",
			"close": "Tutup browser"
		}
	},
	"codeblock": {
		"tooltips": {
			"expand": "Perluas blok kode",
			"collapse": "Tutup blok kode",
			"copy_code": "Salin kode"
		}
	},
	"systemPromptWarning": "PERINGATAN: Override system prompt kustom aktif. Ini dapat merusak fungsionalitas secara serius dan menyebabkan perilaku yang tidak terduga.",
	"profileViolationWarning": "Profil saat ini tidak kompatibel dengan pengaturan organisasi kamu",
	"shellIntegration": {
		"title": "Peringatan Eksekusi Perintah",
		"description": "Perintah kamu dijalankan tanpa integrasi shell terminal VSCode. Untuk menekan peringatan ini kamu bisa menonaktifkan integrasi shell di bagian <strong>Terminal</strong> dari <settingsLink>pengaturan Kilo Code</settingsLink> atau troubleshoot integrasi terminal VSCode menggunakan link di bawah.",
		"troubleshooting": "Klik di sini untuk dokumentasi integrasi shell."
	},
	"ask": {
		"autoApprovedRequestLimitReached": {
			"title": "Batas Permintaan yang Disetujui Otomatis Tercapai",
<<<<<<< HEAD
			"description": "Kilo Code telah mencapai batas {{count}} permintaan API yang disetujui otomatis. Apakah kamu ingin mengatur ulang hitungan dan melanjutkan tugas?",
			"button": "Atur Ulang dan Lanjutkan"
		},
		"autoApprovedCostLimitReached": {
			"description": "Kilo Code telah mencapai batas biaya yang disetujui secara otomatis sebesar ${{count}}. Apakah Anda ingin mengatur ulang biaya dan melanjutkan tugas ini?",
			"button": "Reset dan Lanjutkan",
			"title": "Batas Biaya Otomatis-Disetujui Tercapai"
=======
			"description": "Roo telah mencapai batas {{count}} permintaan API yang disetujui otomatis. Apakah Anda ingin mengatur ulang hitungan dan melanjutkan tugas?",
			"button": "Setel Ulang dan Lanjutkan"
		},
		"autoApprovedCostLimitReached": {
			"title": "Batas Biaya yang Disetujui Otomatis Tercapai",
			"description": "Roo telah mencapai batas biaya yang disetujui otomatis sebesar ${{count}}. Apakah Anda ingin mengatur ulang biaya dan melanjutkan tugas?",
			"button": "Setel Ulang dan Lanjutkan"
>>>>>>> 17ae7e2d
		}
	},
	"indexingStatus": {
		"ready": "Indeks siap",
		"indexing": "Mengindeks {{percentage}}%",
		"indexed": "Terindeks",
		"error": "Error indeks",
		"status": "Status indeks"
	},
	"versionIndicator": {
		"ariaLabel": "Versi {{version}} - Klik untuk melihat catatan rilis"
	},
	"rooCloudCTA": {
		"title": "Roo Code Cloud sedang berkembang!",
		"description": "Jalankan agen jarak jauh di cloud, akses tugas Anda dari mana saja, berkolaborasi dengan orang lain, dan banyak lagi.",
		"joinWaitlist": "Daftar untuk mendapatkan pembaruan terbaru."
	},
	"editMessage": {
		"placeholder": "Edit pesan Anda..."
	},
	"command": {
		"triggerDescription": "Jalankan perintah {{name}}"
	},
	"slashCommands": {
		"tooltip": "Kelola perintah slash",
		"title": "Perintah Slash",
		"description": "Gunakan perintah slash bawaan atau buat kustom untuk akses cepat ke prompt dan alur kerja yang sering digunakan. <DocsLink>Dokumentasi</DocsLink>",
		"manageCommands": "Kelola perintah slash di pengaturan",
		"builtInCommands": "Perintah Bawaan",
		"globalCommands": "Perintah Global",
		"workspaceCommands": "Perintah Workspace",
		"globalCommand": "Perintah global",
		"editCommand": "Edit perintah",
		"deleteCommand": "Hapus perintah",
		"newGlobalCommandPlaceholder": "Perintah global baru...",
		"newWorkspaceCommandPlaceholder": "Perintah workspace baru...",
		"deleteDialog": {
			"title": "Hapus Perintah",
			"description": "Apakah Anda yakin ingin menghapus perintah \"{{name}}\"? Tindakan ini tidak dapat dibatalkan.",
			"cancel": "Batal",
			"confirm": "Hapus"
		}
	},
	"contextMenu": {
		"noResults": "Tidak ada hasil",
		"problems": "Masalah",
		"terminal": "Terminal",
		"url": "Tempel URL untuk mengambil konten"
	},
	"queuedMessages": {
		"title": "Pesan Antrian",
		"clickToEdit": "Klik untuk mengedit pesan"
	},
	"slashCommand": {
		"wantsToRun": "Roo ingin menjalankan perintah slash",
		"didRun": "Roo telah menjalankan perintah slash"
	}
}<|MERGE_RESOLUTION|>--- conflicted
+++ resolved
@@ -179,91 +179,47 @@
 		"wantsToFetch": "Kilo Code ingin mengambil instruksi detail untuk membantu tugas saat ini"
 	},
 	"fileOperations": {
-<<<<<<< HEAD
-		"wantsToRead": "Kilo Code ingin membaca file ini:",
-		"wantsToReadMultiple": "Kilo Code ingin membaca beberapa file:",
-		"wantsToReadAndXMore": "Kilo Code ingin membaca file ini dan {{count}} lainnya:",
-		"wantsToReadOutsideWorkspace": "Kilo Code ingin membaca file ini di luar workspace:",
-		"didRead": "Kilo Code membaca file ini:",
-		"wantsToEdit": "Kilo Code ingin mengedit file ini:",
-		"wantsToEditOutsideWorkspace": "Kilo Code ingin mengedit file ini di luar workspace:",
-		"wantsToEditProtected": "Kilo Code ingin mengedit file konfigurasi yang dilindungi:",
-		"wantsToApplyBatchChanges": "Kilo Code ingin menerapkan perubahan ke beberapa file:",
-		"wantsToGenerateImage": "Kilo Code ingin menghasilkan gambar:",
-		"wantsToGenerateImageOutsideWorkspace": "Kilo Code ingin menghasilkan gambar di luar workspace:",
-		"wantsToGenerateImageProtected": "Kilo Code ingin menghasilkan gambar di lokasi yang dilindungi:",
-		"didGenerateImage": "Kilo Code telah menghasilkan gambar:",
-		"wantsToCreate": "Kilo Code ingin membuat file baru:",
-		"wantsToSearchReplace": "Kilo Code ingin mencari dan mengganti di file ini:",
-		"didSearchReplace": "Kilo Code melakukan pencarian dan penggantian pada file ini:",
-		"wantsToInsert": "Kilo Code ingin menyisipkan konten ke file ini:",
-		"wantsToInsertWithLineNumber": "Kilo Code ingin menyisipkan konten ke file ini di baris {{lineNumber}}:",
-		"wantsToInsertAtEnd": "Kilo Code ingin menambahkan konten ke akhir file ini:"
+		"wantsToRead": "Kilo Code ingin membaca file ini",
+		"wantsToReadMultiple": "Kilo Code ingin membaca beberapa file",
+		"wantsToReadAndXMore": "Kilo Code ingin membaca file ini dan {{count}} lainnya",
+		"wantsToReadOutsideWorkspace": "Kilo Code ingin membaca file ini di luar workspace",
+		"didRead": "Kilo Code membaca file ini",
+		"wantsToEdit": "Kilo Code ingin mengedit file ini",
+		"wantsToEditOutsideWorkspace": "Kilo Code ingin mengedit file ini di luar workspace",
+		"wantsToEditProtected": "Kilo Code ingin mengedit file konfigurasi yang dilindungi",
+		"wantsToApplyBatchChanges": "Kilo Code ingin menerapkan perubahan ke beberapa file",
+		"wantsToGenerateImage": "Kilo Code ingin menghasilkan gambar",
+		"wantsToGenerateImageOutsideWorkspace": "Kilo Code ingin menghasilkan gambar di luar workspace",
+		"wantsToGenerateImageProtected": "Kilo Code ingin menghasilkan gambar di lokasi yang dilindungi",
+		"didGenerateImage": "Kilo Code telah menghasilkan gambar",
+		"wantsToCreate": "Kilo Code ingin membuat file baru",
+		"wantsToSearchReplace": "Kilo Code ingin mencari dan mengganti di file ini",
+		"didSearchReplace": "Kilo Code melakukan pencarian dan penggantian pada file ini",
+		"wantsToInsert": "Kilo Code ingin menyisipkan konten ke file ini",
+		"wantsToInsertWithLineNumber": "Kilo Code ingin menyisipkan konten ke file ini di baris {{lineNumber}}",
+		"wantsToInsertAtEnd": "Kilo Code ingin menambahkan konten ke akhir file ini"
 	},
 	"directoryOperations": {
-		"wantsToViewTopLevel": "Kilo Code ingin melihat file tingkat atas di direktori ini:",
-		"didViewTopLevel": "Kilo Code melihat file tingkat atas di direktori ini:",
-		"wantsToViewRecursive": "Kilo Code ingin melihat semua file secara rekursif di direktori ini:",
-		"didViewRecursive": "Kilo Code melihat semua file secara rekursif di direktori ini:",
-		"wantsToViewDefinitions": "Kilo Code ingin melihat nama definisi source code yang digunakan di direktori ini:",
-		"didViewDefinitions": "Kilo Code melihat nama definisi source code yang digunakan di direktori ini:",
-		"wantsToSearch": "Kilo Code ingin mencari direktori ini untuk <code>{{regex}}</code>:",
-		"didSearch": "Kilo Code mencari direktori ini untuk <code>{{regex}}</code>:",
-		"wantsToSearchOutsideWorkspace": "Kilo Code ingin mencari direktori ini (di luar workspace) untuk <code>{{regex}}</code>:",
-		"didSearchOutsideWorkspace": "Kilo Code mencari direktori ini (di luar workspace) untuk <code>{{regex}}</code>:",
-		"wantsToViewTopLevelOutsideWorkspace": "Kilo Code ingin melihat file tingkat atas di direktori ini (di luar workspace):",
-		"didViewTopLevelOutsideWorkspace": "Kilo Code melihat file tingkat atas di direktori ini (di luar workspace):",
-		"wantsToViewRecursiveOutsideWorkspace": "Kilo Code ingin melihat semua file secara rekursif di direktori ini (di luar workspace):",
-		"didViewRecursiveOutsideWorkspace": "Kilo Code melihat semua file secara rekursif di direktori ini (di luar workspace):",
-		"wantsToViewDefinitionsOutsideWorkspace": "Kilo Code ingin melihat nama definisi source code yang digunakan di direktori ini (di luar workspace):",
-		"didViewDefinitionsOutsideWorkspace": "Kilo Code melihat nama definisi source code yang digunakan di direktori ini (di luar workspace):"
+		"wantsToViewTopLevel": "Kilo Code ingin melihat file tingkat atas di direktori ini",
+		"didViewTopLevel": "Kilo Code melihat file tingkat atas di direktori ini",
+		"wantsToViewRecursive": "Kilo Code ingin melihat semua file secara rekursif di direktori ini",
+		"didViewRecursive": "Kilo Code melihat semua file secara rekursif di direktori ini",
+		"wantsToViewDefinitions": "Kilo Code ingin melihat nama definisi source code yang digunakan di direktori ini",
+		"didViewDefinitions": "Kilo Code melihat nama definisi source code yang digunakan di direktori ini",
+		"wantsToSearch": "Kilo Code ingin mencari direktori ini untuk <code>{{regex}}</code>",
+		"didSearch": "Kilo Code mencari direktori ini untuk <code>{{regex}}</code>",
+		"wantsToSearchOutsideWorkspace": "Kilo Code ingin mencari direktori ini (di luar workspace) untuk <code>{{regex}}</code>",
+		"didSearchOutsideWorkspace": "Kilo Code mencari direktori ini (di luar workspace) untuk <code>{{regex}}</code>",
+		"wantsToViewTopLevelOutsideWorkspace": "Kilo Code ingin melihat file tingkat atas di direktori ini (di luar workspace)",
+		"didViewTopLevelOutsideWorkspace": "Kilo Code melihat file tingkat atas di direktori ini (di luar workspace)",
+		"wantsToViewRecursiveOutsideWorkspace": "Kilo Code ingin melihat semua file secara rekursif di direktori ini (di luar workspace)",
+		"didViewRecursiveOutsideWorkspace": "Kilo Code melihat semua file secara rekursif di direktori ini (di luar workspace)",
+		"wantsToViewDefinitionsOutsideWorkspace": "Kilo Code ingin melihat nama definisi source code yang digunakan di direktori ini (di luar workspace)",
+		"didViewDefinitionsOutsideWorkspace": "Kilo Code melihat nama definisi source code yang digunakan di direktori ini (di luar workspace)"
 	},
 	"codebaseSearch": {
-		"wantsToSearch": "Kilo Code ingin mencari codebase untuk <code>{{query}}</code>:",
-		"wantsToSearchWithPath": "Kilo Code ingin mencari codebase untuk <code>{{query}}</code> di <code>{{path}}</code>:",
-=======
-		"wantsToRead": "Roo ingin membaca file ini",
-		"wantsToReadMultiple": "Roo ingin membaca beberapa file",
-		"wantsToReadAndXMore": "Roo ingin membaca file ini dan {{count}} lainnya",
-		"wantsToReadOutsideWorkspace": "Roo ingin membaca file ini di luar workspace",
-		"didRead": "Roo membaca file ini",
-		"wantsToEdit": "Roo ingin mengedit file ini",
-		"wantsToEditOutsideWorkspace": "Roo ingin mengedit file ini di luar workspace",
-		"wantsToEditProtected": "Roo ingin mengedit file konfigurasi yang dilindungi",
-		"wantsToApplyBatchChanges": "Roo ingin menerapkan perubahan ke beberapa file",
-		"wantsToGenerateImage": "Roo ingin menghasilkan gambar",
-		"wantsToGenerateImageOutsideWorkspace": "Roo ingin menghasilkan gambar di luar workspace",
-		"wantsToGenerateImageProtected": "Roo ingin menghasilkan gambar di lokasi yang dilindungi",
-		"didGenerateImage": "Roo telah menghasilkan gambar",
-		"wantsToCreate": "Roo ingin membuat file baru",
-		"wantsToSearchReplace": "Roo ingin mencari dan mengganti di file ini",
-		"didSearchReplace": "Roo melakukan pencarian dan penggantian pada file ini",
-		"wantsToInsert": "Roo ingin menyisipkan konten ke file ini",
-		"wantsToInsertWithLineNumber": "Roo ingin menyisipkan konten ke file ini di baris {{lineNumber}}",
-		"wantsToInsertAtEnd": "Roo ingin menambahkan konten ke akhir file ini"
-	},
-	"directoryOperations": {
-		"wantsToViewTopLevel": "Roo ingin melihat file tingkat atas di direktori ini",
-		"didViewTopLevel": "Roo melihat file tingkat atas di direktori ini",
-		"wantsToViewRecursive": "Roo ingin melihat semua file secara rekursif di direktori ini",
-		"didViewRecursive": "Roo melihat semua file secara rekursif di direktori ini",
-		"wantsToViewDefinitions": "Roo ingin melihat nama definisi source code yang digunakan di direktori ini",
-		"didViewDefinitions": "Roo melihat nama definisi source code yang digunakan di direktori ini",
-		"wantsToSearch": "Roo ingin mencari direktori ini untuk <code>{{regex}}</code>",
-		"didSearch": "Roo mencari direktori ini untuk <code>{{regex}}</code>",
-		"wantsToSearchOutsideWorkspace": "Roo ingin mencari direktori ini (di luar workspace) untuk <code>{{regex}}</code>",
-		"didSearchOutsideWorkspace": "Roo mencari direktori ini (di luar workspace) untuk <code>{{regex}}</code>",
-		"wantsToViewTopLevelOutsideWorkspace": "Roo ingin melihat file tingkat atas di direktori ini (di luar workspace)",
-		"didViewTopLevelOutsideWorkspace": "Roo melihat file tingkat atas di direktori ini (di luar workspace)",
-		"wantsToViewRecursiveOutsideWorkspace": "Roo ingin melihat semua file secara rekursif di direktori ini (di luar workspace)",
-		"didViewRecursiveOutsideWorkspace": "Roo melihat semua file secara rekursif di direktori ini (di luar workspace)",
-		"wantsToViewDefinitionsOutsideWorkspace": "Roo ingin melihat nama definisi source code yang digunakan di direktori ini (di luar workspace)",
-		"didViewDefinitionsOutsideWorkspace": "Roo melihat nama definisi source code yang digunakan di direktori ini (di luar workspace)"
-	},
-	"codebaseSearch": {
-		"wantsToSearch": "Roo ingin mencari codebase untuk <code>{{query}}</code>",
-		"wantsToSearchWithPath": "Roo ingin mencari codebase untuk <code>{{query}}</code> di <code>{{path}}</code>",
->>>>>>> 17ae7e2d
+		"wantsToSearch": "Kilo Code ingin mencari codebase untuk <code>{{query}}</code>",
+		"wantsToSearchWithPath": "Kilo Code ingin mencari codebase untuk <code>{{query}}</code> di <code>{{path}}</code>",
 		"didSearch_one": "Ditemukan 1 hasil",
 		"didSearch_other": "Ditemukan {{count}} hasil",
 		"resultTooltip": "Skor kemiripan: {{score}} (klik untuk membuka file)"
@@ -288,19 +244,14 @@
 	"response": "Respons",
 	"arguments": "Argumen",
 	"text": {
-		"rooSaid": "Roo berkata"
+		"rooSaid": "Kilo berkata"
 	},
 	"feedback": {
 		"youSaid": "Anda bilang"
 	},
 	"mcp": {
-<<<<<<< HEAD
-		"wantsToUseTool": "Kilo Code ingin menggunakan tool di server MCP {{serverName}}:",
-		"wantsToAccessResource": "Kilo Code ingin mengakses resource di server MCP {{serverName}}:"
-=======
-		"wantsToUseTool": "Roo ingin menggunakan tool di server MCP {{serverName}}",
-		"wantsToAccessResource": "Roo ingin mengakses resource di server MCP {{serverName}}"
->>>>>>> 17ae7e2d
+		"wantsToUseTool": "Kilo Code ingin menggunakan tool di server MCP {{serverName}}",
+		"wantsToAccessResource": "Kilo Code ingin mengakses resource di server MCP {{serverName}}"
 	},
 	"modes": {
 		"wantsToSwitch": "Kilo Code ingin beralih ke mode {{mode}}",
@@ -309,13 +260,8 @@
 		"didSwitchWithReason": "Kilo Code beralih ke mode {{mode}} karena: {{reason}}"
 	},
 	"subtasks": {
-<<<<<<< HEAD
-		"wantsToCreate": "Kilo Code ingin membuat subtugas baru dalam mode {{mode}}:",
+		"wantsToCreate": "Kilo Code ingin membuat subtugas baru dalam mode {{mode}}",
 		"wantsToFinish": "Kilo Code ingin menyelesaikan subtugas ini",
-=======
-		"wantsToCreate": "Roo ingin membuat subtugas baru dalam mode {{mode}}",
-		"wantsToFinish": "Roo ingin menyelesaikan subtugas ini",
->>>>>>> 17ae7e2d
 		"newTaskContent": "Instruksi Subtugas",
 		"completionContent": "Subtugas Selesai",
 		"resultContent": "Hasil Subtugas",
@@ -323,11 +269,7 @@
 		"completionInstructions": "Subtugas selesai! Kamu bisa meninjau hasilnya dan menyarankan koreksi atau langkah selanjutnya. Jika semuanya terlihat baik, konfirmasi untuk mengembalikan hasil ke tugas induk."
 	},
 	"questions": {
-<<<<<<< HEAD
-		"hasQuestion": "Kilo Code punya pertanyaan:"
-=======
-		"hasQuestion": "Roo punya pertanyaan"
->>>>>>> 17ae7e2d
+		"hasQuestion": "Kilo Code punya pertanyaan"
 	},
 	"taskCompleted": "Tugas Selesai",
 	"error": "Error",
@@ -376,11 +318,7 @@
 		"countdownDisplay": "{{count}}dtk"
 	},
 	"browser": {
-<<<<<<< HEAD
-		"rooWantsToUse": "Kilo Code ingin menggunakan browser:",
-=======
-		"rooWantsToUse": "Roo ingin menggunakan browser",
->>>>>>> 17ae7e2d
+		"rooWantsToUse": "Kilo Code ingin menggunakan browser",
 		"consoleLogs": "Log Konsol",
 		"noNewLogs": "(Tidak ada log baru)",
 		"screenshot": "Screenshot browser",
@@ -418,23 +356,13 @@
 	"ask": {
 		"autoApprovedRequestLimitReached": {
 			"title": "Batas Permintaan yang Disetujui Otomatis Tercapai",
-<<<<<<< HEAD
-			"description": "Kilo Code telah mencapai batas {{count}} permintaan API yang disetujui otomatis. Apakah kamu ingin mengatur ulang hitungan dan melanjutkan tugas?",
-			"button": "Atur Ulang dan Lanjutkan"
-		},
-		"autoApprovedCostLimitReached": {
-			"description": "Kilo Code telah mencapai batas biaya yang disetujui secara otomatis sebesar ${{count}}. Apakah Anda ingin mengatur ulang biaya dan melanjutkan tugas ini?",
-			"button": "Reset dan Lanjutkan",
-			"title": "Batas Biaya Otomatis-Disetujui Tercapai"
-=======
-			"description": "Roo telah mencapai batas {{count}} permintaan API yang disetujui otomatis. Apakah Anda ingin mengatur ulang hitungan dan melanjutkan tugas?",
+			"description": "Kilo Code telah mencapai batas {{count}} permintaan API yang disetujui otomatis. Apakah Anda ingin mengatur ulang hitungan dan melanjutkan tugas?",
 			"button": "Setel Ulang dan Lanjutkan"
 		},
 		"autoApprovedCostLimitReached": {
 			"title": "Batas Biaya yang Disetujui Otomatis Tercapai",
-			"description": "Roo telah mencapai batas biaya yang disetujui otomatis sebesar ${{count}}. Apakah Anda ingin mengatur ulang biaya dan melanjutkan tugas?",
+			"description": "Kilo Code telah mencapai batas biaya yang disetujui otomatis sebesar ${{count}}. Apakah Anda ingin mengatur ulang biaya dan melanjutkan tugas?",
 			"button": "Setel Ulang dan Lanjutkan"
->>>>>>> 17ae7e2d
 		}
 	},
 	"indexingStatus": {
@@ -489,7 +417,7 @@
 		"clickToEdit": "Klik untuk mengedit pesan"
 	},
 	"slashCommand": {
-		"wantsToRun": "Roo ingin menjalankan perintah slash",
-		"didRun": "Roo telah menjalankan perintah slash"
+		"wantsToRun": "Kilo Code ingin menjalankan perintah slash",
+		"didRun": "Kilo Code telah menjalankan perintah slash"
 	}
 }