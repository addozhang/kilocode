import React, { memo, useEffect, useMemo, useRef, useState } from "react"
import { useSize } from "react-use"
import { useTranslation, Trans } from "react-i18next"
import deepEqual from "fast-deep-equal"
import { VSCodeBadge, VSCodeButton } from "@vscode/webview-ui-toolkit/react"

import { ClineApiReqInfo, ClineAskUseMcpServer, ClineMessage, ClineSayTool } from "@roo/shared/ExtensionMessage"
import { COMMAND_OUTPUT_STRING } from "@roo/shared/combineCommandSequences"
import { safeJsonParse } from "@roo/shared/safeJsonParse"

import { useCopyToClipboard } from "@src/utils/clipboard"
import { useExtensionState } from "@src/context/ExtensionStateContext"
import { findMatchingResourceOrTemplate } from "@src/utils/mcp"
import { vscode } from "@src/utils/vscode"
import { removeLeadingNonAlphanumeric } from "@src/utils/removeLeadingNonAlphanumeric"
import { getLanguageFromPath } from "@src/utils/getLanguageFromPath"
import { Button } from "@src/components/ui"

import { ToolUseBlock, ToolUseBlockHeader } from "../common/ToolUseBlock"
import CodeAccordian from "../common/CodeAccordian"
import CodeBlock from "../common/CodeBlock"
import MarkdownBlock from "../common/MarkdownBlock"
import { ReasoningBlock } from "./ReasoningBlock"
import Thumbnails from "../common/Thumbnails"
import McpResourceRow from "../mcp/McpResourceRow"
import McpToolRow from "../mcp/McpToolRow"

import { Mention } from "./Mention"
import { CheckpointSaved } from "./checkpoints/CheckpointSaved"
import { FollowUpSuggest } from "./FollowUpSuggest"
import { LowCreditWarning } from "../kilocode/chat/LowCreditWarning" // kilocode_change
import { ProgressIndicator } from "./ProgressIndicator"
import { Markdown } from "./Markdown"
import { CommandExecution } from "./CommandExecution"
import { CommandExecutionError } from "./CommandExecutionError"
<<<<<<< HEAD
import ReportBugPreview from "./ReportBugPreview"

import { NewTaskPreview } from "../kilocode/chat/NewTaskPreview" // kilocode_change
=======
import { AutoApprovedRequestLimitWarning } from "./AutoApprovedRequestLimitWarning"
import { CondensingContextRow, ContextCondenseRow } from "./ContextCondenseRow"
>>>>>>> dbb58f08

interface ChatRowProps {
	message: ClineMessage
	lastModifiedMessage?: ClineMessage
	isExpanded: boolean
	isLast: boolean
	isStreaming: boolean
	onToggleExpand: () => void
	onHeightChange: (isTaller: boolean) => void
	onSuggestionClick?: (answer: string, event?: React.MouseEvent) => void
}

interface ChatRowContentProps extends Omit<ChatRowProps, "onHeightChange"> {}

const ChatRow = memo(
	(props: ChatRowProps) => {
		const { isLast, onHeightChange, message } = props
		// Store the previous height to compare with the current height
		// This allows us to detect changes without causing re-renders
		const prevHeightRef = useRef(0)

		const [chatrow, { height }] = useSize(
			<div className="px-[15px] py-[10px] pr-[6px]">
				<ChatRowContent {...props} />
			</div>,
		)

		useEffect(() => {
			// used for partials, command output, etc.
			// NOTE: it's important we don't distinguish between partial or complete here since our scroll effects in chatview need to handle height change during partial -> complete
			const isInitialRender = prevHeightRef.current === 0 // prevents scrolling when new element is added since we already scroll for that
			// height starts off at Infinity
			if (isLast && height !== 0 && height !== Infinity && height !== prevHeightRef.current) {
				if (!isInitialRender) {
					onHeightChange(height > prevHeightRef.current)
				}
				prevHeightRef.current = height
			}
		}, [height, isLast, onHeightChange, message])

		// we cannot return null as virtuoso does not support it, so we use a separate visibleMessages array to filter out messages that should not be rendered
		return chatrow
	},
	// memo does shallow comparison of props, so we need to do deep comparison of arrays/objects whose properties might change
	deepEqual,
)

export default ChatRow

export const ChatRowContent = ({
	message,
	lastModifiedMessage,
	isExpanded,
	isLast,
	isStreaming,
	onToggleExpand,
	onSuggestionClick,
}: ChatRowContentProps) => {
	const { t } = useTranslation()
	const { apiConfiguration, mcpServers, alwaysAllowMcp, currentCheckpoint } = useExtensionState()
	const [reasoningCollapsed, setReasoningCollapsed] = useState(true)
	const [isDiffErrorExpanded, setIsDiffErrorExpanded] = useState(false)
	const [showCopySuccess, setShowCopySuccess] = useState(false)
	const { copyWithFeedback } = useCopyToClipboard()

	const [cost, apiReqCancelReason, apiReqStreamingFailedMessage] = useMemo(() => {
		if (message.text !== null && message.text !== undefined && message.say === "api_req_started") {
			const info = safeJsonParse<ClineApiReqInfo>(message.text)
			return [info?.cost, info?.cancelReason, info?.streamingFailedMessage]
		}

		return [undefined, undefined, undefined]
	}, [message.text, message.say])

	// When resuming task, last wont be api_req_failed but a resume_task
	// message, so api_req_started will show loading spinner. That's why we just
	// remove the last api_req_started that failed without streaming anything.
	const apiRequestFailedMessage =
		isLast && lastModifiedMessage?.ask === "api_req_failed" // if request is retried then the latest message is a api_req_retried
			? lastModifiedMessage?.text
			: undefined

	const isCommandExecuting =
		isLast && lastModifiedMessage?.ask === "command" && lastModifiedMessage?.text?.includes(COMMAND_OUTPUT_STRING)

	const isMcpServerResponding = isLast && lastModifiedMessage?.say === "mcp_server_request_started"

	const type = message.type === "ask" ? message.ask : message.say

	const normalColor = "var(--vscode-foreground)"
	const errorColor = "var(--vscode-errorForeground)"
	const successColor = "var(--vscode-charts-green)"
	const cancelledColor = "var(--vscode-descriptionForeground)"

	const [icon, title] = useMemo(() => {
		switch (type) {
			case "error":
				return [
					<span
						className="codicon codicon-error"
						style={{ color: errorColor, marginBottom: "-1.5px" }}></span>,
					<span style={{ color: errorColor, fontWeight: "bold" }}>{t("chat:error")}</span>,
				]
			case "mistake_limit_reached":
				return [
					<span
						className="codicon codicon-error"
						style={{ color: errorColor, marginBottom: "-1.5px" }}></span>,
					<span style={{ color: errorColor, fontWeight: "bold" }}>{t("chat:troubleMessage")}</span>,
				]
			case "command":
				return [
					isCommandExecuting ? (
						<ProgressIndicator />
					) : (
						<span
							className="codicon codicon-terminal"
							style={{ color: normalColor, marginBottom: "-1.5px" }}></span>
					),
					<span style={{ color: normalColor, fontWeight: "bold" }}>{t("chat:runCommand.title")}:</span>,
				]
			case "use_mcp_server":
				const mcpServerUse = safeJsonParse<ClineAskUseMcpServer>(message.text)
				if (mcpServerUse === undefined) {
					return [null, null]
				}
				return [
					isMcpServerResponding ? (
						<ProgressIndicator />
					) : (
						<span
							className="codicon codicon-server"
							style={{ color: normalColor, marginBottom: "-1.5px" }}></span>
					),
					<span style={{ color: normalColor, fontWeight: "bold" }}>
						{mcpServerUse.type === "use_mcp_tool"
							? t("chat:mcp.wantsToUseTool", { serverName: mcpServerUse.serverName })
							: t("chat:mcp.wantsToAccessResource", { serverName: mcpServerUse.serverName })}
					</span>,
				]
			case "completion_result":
				return [
					<span
						className="codicon codicon-check"
						style={{ color: successColor, marginBottom: "-1.5px" }}></span>,
					<span style={{ color: successColor, fontWeight: "bold" }}>{t("chat:taskCompleted")}</span>,
				]
			case "api_req_retry_delayed":
				return []
			case "api_req_started":
				const getIconSpan = (iconName: string, color: string) => (
					<div
						style={{
							width: 16,
							height: 16,
							display: "flex",
							alignItems: "center",
							justifyContent: "center",
						}}>
						<span
							className={`codicon codicon-${iconName}`}
							style={{ color, fontSize: 16, marginBottom: "-1.5px" }}
						/>
					</div>
				)
				return [
					apiReqCancelReason !== null && apiReqCancelReason !== undefined ? (
						apiReqCancelReason === "user_cancelled" ? (
							getIconSpan("error", cancelledColor)
						) : (
							getIconSpan("error", errorColor)
						)
					) : cost !== null && cost !== undefined ? (
						getIconSpan("check", successColor)
					) : apiRequestFailedMessage ? (
						getIconSpan("error", errorColor)
					) : (
						<ProgressIndicator />
					),
					apiReqCancelReason !== null && apiReqCancelReason !== undefined ? (
						apiReqCancelReason === "user_cancelled" ? (
							<span style={{ color: normalColor, fontWeight: "bold" }}>
								{t("chat:apiRequest.cancelled")}
							</span>
						) : (
							<span style={{ color: errorColor, fontWeight: "bold" }}>
								{t("chat:apiRequest.streamingFailed")}
							</span>
						)
					) : cost !== null && cost !== undefined ? (
						<span style={{ color: normalColor, fontWeight: "bold" }}>{t("chat:apiRequest.title")}</span>
					) : apiRequestFailedMessage ? (
						<span style={{ color: errorColor, fontWeight: "bold" }}>{t("chat:apiRequest.failed")}</span>
					) : (
						<span style={{ color: normalColor, fontWeight: "bold" }}>{t("chat:apiRequest.streaming")}</span>
					),
				]
			case "followup":
				return [
					<span
						className="codicon codicon-question"
						style={{ color: normalColor, marginBottom: "-1.5px" }}
					/>,
					<span style={{ color: normalColor, fontWeight: "bold" }}>{t("chat:questions.hasQuestion")}</span>,
				]
			default:
				return [null, null]
		}
	}, [type, isCommandExecuting, message, isMcpServerResponding, apiReqCancelReason, cost, apiRequestFailedMessage, t])

	const headerStyle: React.CSSProperties = {
		display: "flex",
		alignItems: "center",
		gap: "10px",
		marginBottom: "10px",
		wordBreak: "break-word",
	}

	const pStyle: React.CSSProperties = {
		margin: 0,
		whiteSpace: "pre-wrap",
		wordBreak: "break-word",
		overflowWrap: "anywhere",
	}

	const tool = useMemo(
		() => (message.ask === "tool" ? safeJsonParse<ClineSayTool>(message.text) : null),
		[message.ask, message.text],
	)

	const followUpData = useMemo(() => {
		if (message.type === "ask" && message.ask === "followup" && !message.partial) {
			return safeJsonParse<any>(message.text)
		}
		return null
	}, [message.type, message.ask, message.partial, message.text])

	if (tool) {
		const toolIcon = (name: string) => (
			<span
				className={`codicon codicon-${name}`}
				style={{ color: "var(--vscode-foreground)", marginBottom: "-1.5px" }}></span>
		)

		switch (tool.tool) {
			case "editedExistingFile":
			case "appliedDiff":
				return (
					<>
						<div style={headerStyle}>
							{toolIcon(tool.tool === "appliedDiff" ? "diff" : "edit")}
							<span style={{ fontWeight: "bold" }}>
								{tool.isOutsideWorkspace
									? t("chat:fileOperations.wantsToEditOutsideWorkspace")
									: t("chat:fileOperations.wantsToEdit")}
							</span>
						</div>
						<CodeAccordian
							path={tool.path}
							code={tool.content ?? tool.diff}
							language="diff"
							progressStatus={message.progressStatus}
							isLoading={message.partial}
							isExpanded={isExpanded}
							onToggleExpand={onToggleExpand}
						/>
					</>
				)
			case "insertContent":
				return (
					<>
						<div style={headerStyle}>
							{toolIcon("insert")}
							<span style={{ fontWeight: "bold" }}>
								{tool.isOutsideWorkspace
									? t("chat:fileOperations.wantsToEditOutsideWorkspace")
									: tool.lineNumber === 0
										? t("chat:fileOperations.wantsToInsertAtEnd")
										: t("chat:fileOperations.wantsToInsertWithLineNumber", {
												lineNumber: tool.lineNumber,
											})}
							</span>
						</div>
						<CodeAccordian
							path={tool.path}
							code={tool.diff}
							language="diff"
							progressStatus={message.progressStatus}
							isLoading={message.partial}
							isExpanded={isExpanded}
							onToggleExpand={onToggleExpand}
						/>
					</>
				)
			case "searchAndReplace":
				return (
					<>
						<div style={headerStyle}>
							{toolIcon("replace")}
							<span style={{ fontWeight: "bold" }}>
								{message.type === "ask"
									? t("chat:fileOperations.wantsToSearchReplace")
									: t("chat:fileOperations.didSearchReplace")}
							</span>
						</div>
						<CodeAccordian
							path={tool.path}
							code={tool.diff}
							language="diff"
							progressStatus={message.progressStatus}
							isLoading={message.partial}
							isExpanded={isExpanded}
							onToggleExpand={onToggleExpand}
						/>
					</>
				)
			case "newFileCreated":
				return (
					<>
						<div style={headerStyle}>
							{toolIcon("new-file")}
							<span style={{ fontWeight: "bold" }}>{t("chat:fileOperations.wantsToCreate")}</span>
						</div>
						<CodeAccordian
							path={tool.path}
							code={tool.content}
							language={getLanguageFromPath(tool.path || "") || "log"}
							isLoading={message.partial}
							isExpanded={isExpanded}
							onToggleExpand={onToggleExpand}
						/>
					</>
				)
			case "readFile":
				return (
					<>
						<div style={headerStyle}>
							{toolIcon("file-code")}
							<span style={{ fontWeight: "bold" }}>
								{message.type === "ask"
									? tool.isOutsideWorkspace
										? t("chat:fileOperations.wantsToReadOutsideWorkspace")
										: t("chat:fileOperations.wantsToRead")
									: t("chat:fileOperations.didRead")}
							</span>
						</div>
						<ToolUseBlock>
							<ToolUseBlockHeader
								onClick={() => vscode.postMessage({ type: "openFile", text: tool.content })}>
								{tool.path?.startsWith(".") && <span>.</span>}
								<span className="whitespace-nowrap overflow-hidden text-ellipsis text-left mr-2 rtl">
									{removeLeadingNonAlphanumeric(tool.path ?? "") + "\u200E"}
									{tool.reason}
								</span>
								<div style={{ flexGrow: 1 }}></div>
								<span
									className={`codicon codicon-link-external`}
									style={{ fontSize: 13.5, margin: "1px 0" }}
								/>
							</ToolUseBlockHeader>
						</ToolUseBlock>
					</>
				)
			case "fetchInstructions":
				return (
					<>
						<div style={headerStyle}>
							{toolIcon("file-code")}
							<span style={{ fontWeight: "bold" }}>{t("chat:instructions.wantsToFetch")}</span>
						</div>
						<CodeAccordian
							code={tool.content}
							language="markdown"
							isLoading={message.partial}
							isExpanded={isExpanded}
							onToggleExpand={onToggleExpand}
						/>
					</>
				)
			case "listFilesTopLevel":
				return (
					<>
						<div style={headerStyle}>
							{toolIcon("folder-opened")}
							<span style={{ fontWeight: "bold" }}>
								{message.type === "ask"
									? t("chat:directoryOperations.wantsToViewTopLevel")
									: t("chat:directoryOperations.didViewTopLevel")}
							</span>
						</div>
						<CodeAccordian
							path={tool.path}
							code={tool.content}
							language="shell-session"
							isExpanded={isExpanded}
							onToggleExpand={onToggleExpand}
						/>
					</>
				)
			case "listFilesRecursive":
				return (
					<>
						<div style={headerStyle}>
							{toolIcon("folder-opened")}
							<span style={{ fontWeight: "bold" }}>
								{message.type === "ask"
									? t("chat:directoryOperations.wantsToViewRecursive")
									: t("chat:directoryOperations.didViewRecursive")}
							</span>
						</div>
						<CodeAccordian
							path={tool.path}
							code={tool.content}
							language="shellsession"
							isExpanded={isExpanded}
							onToggleExpand={onToggleExpand}
						/>
					</>
				)
			case "listCodeDefinitionNames":
				return (
					<>
						<div style={headerStyle}>
							{toolIcon("file-code")}
							<span style={{ fontWeight: "bold" }}>
								{message.type === "ask"
									? t("chat:directoryOperations.wantsToViewDefinitions")
									: t("chat:directoryOperations.didViewDefinitions")}
							</span>
						</div>
						<CodeAccordian
							path={tool.path}
							code={tool.content}
							language="markdown"
							isExpanded={isExpanded}
							onToggleExpand={onToggleExpand}
						/>
					</>
				)
			case "searchFiles":
				return (
					<>
						<div style={headerStyle}>
							{toolIcon("search")}
							<span style={{ fontWeight: "bold" }}>
								{message.type === "ask" ? (
									<Trans
										i18nKey="chat:directoryOperations.wantsToSearch"
										components={{ code: <code>{tool.regex}</code> }}
										values={{ regex: tool.regex }}
									/>
								) : (
									<Trans
										i18nKey="chat:directoryOperations.didSearch"
										components={{ code: <code>{tool.regex}</code> }}
										values={{ regex: tool.regex }}
									/>
								)}
							</span>
						</div>
						<CodeAccordian
							path={tool.path! + (tool.filePattern ? `/(${tool.filePattern})` : "")}
							code={tool.content}
							language="shellsession"
							isExpanded={isExpanded}
							onToggleExpand={onToggleExpand}
						/>
					</>
				)
			case "switchMode":
				return (
					<>
						<div style={headerStyle}>
							{toolIcon("symbol-enum")}
							<span style={{ fontWeight: "bold" }}>
								{message.type === "ask" ? (
									<>
										{tool.reason ? (
											<Trans
												i18nKey="chat:modes.wantsToSwitchWithReason"
												components={{ code: <code>{tool.mode}</code> }}
												values={{ mode: tool.mode, reason: tool.reason }}
											/>
										) : (
											<Trans
												i18nKey="chat:modes.wantsToSwitch"
												components={{ code: <code>{tool.mode}</code> }}
												values={{ mode: tool.mode }}
											/>
										)}
									</>
								) : (
									<>
										{tool.reason ? (
											<Trans
												i18nKey="chat:modes.didSwitchWithReason"
												components={{ code: <code>{tool.mode}</code> }}
												values={{ mode: tool.mode, reason: tool.reason }}
											/>
										) : (
											<Trans
												i18nKey="chat:modes.didSwitch"
												components={{ code: <code>{tool.mode}</code> }}
												values={{ mode: tool.mode }}
											/>
										)}
									</>
								)}
							</span>
						</div>
					</>
				)
			case "newTask":
				return (
					<>
						<div style={headerStyle}>
							{toolIcon("tasklist")}
							<span style={{ fontWeight: "bold" }}>
								<Trans
									i18nKey="chat:subtasks.wantsToCreate"
									components={{ code: <code>{tool.mode}</code> }}
									values={{ mode: tool.mode }}
								/>
							</span>
						</div>
						<div
							style={{
								marginTop: "4px",
								backgroundColor: "var(--vscode-badge-background)",
								border: "1px solid var(--vscode-badge-background)",
								borderRadius: "4px 4px 0 0",
								overflow: "hidden",
								marginBottom: "2px",
							}}>
							<div
								style={{
									padding: "9px 10px 9px 14px",
									backgroundColor: "var(--vscode-badge-background)",
									borderBottom: "1px solid var(--vscode-editorGroup-border)",
									fontWeight: "bold",
									fontSize: "var(--vscode-font-size)",
									color: "var(--vscode-badge-foreground)",
									display: "flex",
									alignItems: "center",
									gap: "6px",
								}}>
								<span className="codicon codicon-arrow-right"></span>
								{t("chat:subtasks.newTaskContent")}
							</div>
							<div style={{ padding: "12px 16px", backgroundColor: "var(--vscode-editor-background)" }}>
								<MarkdownBlock markdown={tool.content} />
							</div>
						</div>
					</>
				)
			case "finishTask":
				return (
					<>
						<div style={headerStyle}>
							{toolIcon("check-all")}
							<span style={{ fontWeight: "bold" }}>{t("chat:subtasks.wantsToFinish")}</span>
						</div>
						<div
							style={{
								marginTop: "4px",
								backgroundColor: "var(--vscode-editor-background)",
								border: "1px solid var(--vscode-badge-background)",
								borderRadius: "4px",
								overflow: "hidden",
								marginBottom: "8px",
							}}>
							<div
								style={{
									padding: "9px 10px 9px 14px",
									backgroundColor: "var(--vscode-badge-background)",
									borderBottom: "1px solid var(--vscode-editorGroup-border)",
									fontWeight: "bold",
									fontSize: "var(--vscode-font-size)",
									color: "var(--vscode-badge-foreground)",
									display: "flex",
									alignItems: "center",
									gap: "6px",
								}}>
								<span className="codicon codicon-check"></span>
								{t("chat:subtasks.completionContent")}
							</div>
							<div style={{ padding: "12px 16px", backgroundColor: "var(--vscode-editor-background)" }}>
								<MarkdownBlock markdown={t("chat:subtasks.completionInstructions")} />
							</div>
						</div>
					</>
				)
			default:
				return null
		}
	}

	switch (message.type) {
		case "say":
			switch (message.say) {
				case "diff_error":
					return (
						<div>
							<div
								style={{
									marginTop: "0px",
									overflow: "hidden",
									marginBottom: "8px",
								}}>
								<div
									style={{
										borderBottom: isDiffErrorExpanded
											? "1px solid var(--vscode-editorGroup-border)"
											: "none",
										fontWeight: "normal",
										fontSize: "var(--vscode-font-size)",
										color: "var(--vscode-editor-foreground)",
										display: "flex",
										alignItems: "center",
										justifyContent: "space-between",
										cursor: "pointer",
									}}
									onClick={() => setIsDiffErrorExpanded(!isDiffErrorExpanded)}>
									<div
										style={{
											display: "flex",
											alignItems: "center",
											gap: "10px",
											flexGrow: 1,
										}}>
										<span
											className="codicon codicon-warning"
											style={{
												color: "var(--vscode-editorWarning-foreground)",
												opacity: 0.8,
												fontSize: 16,
												marginBottom: "-1.5px",
											}}></span>
										<span style={{ fontWeight: "bold" }}>{t("chat:diffError.title")}</span>
									</div>
									<div style={{ display: "flex", alignItems: "center" }}>
										<VSCodeButton
											appearance="icon"
											style={{
												padding: "3px",
												height: "24px",
												marginRight: "4px",
												color: "var(--vscode-editor-foreground)",
												display: "flex",
												alignItems: "center",
												justifyContent: "center",
												background: "transparent",
											}}
											onClick={(e) => {
												e.stopPropagation()

												// Call copyWithFeedback and handle the Promise
												copyWithFeedback(message.text || "").then((success) => {
													if (success) {
														// Show checkmark
														setShowCopySuccess(true)

														// Reset after a brief delay
														setTimeout(() => {
															setShowCopySuccess(false)
														}, 1000)
													}
												})
											}}>
											<span
												className={`codicon codicon-${showCopySuccess ? "check" : "copy"}`}></span>
										</VSCodeButton>
										<span
											className={`codicon codicon-chevron-${isDiffErrorExpanded ? "up" : "down"}`}></span>
									</div>
								</div>
								{isDiffErrorExpanded && (
									<div
										style={{
											padding: "8px",
											backgroundColor: "var(--vscode-editor-background)",
											borderTop: "none",
										}}>
										<CodeBlock source={message.text || ""} language="xml" />
									</div>
								)}
							</div>
						</div>
					)
				case "subtask_result":
					return (
						<div>
							<div
								style={{
									marginTop: "0px",
									backgroundColor: "var(--vscode-badge-background)",
									border: "1px solid var(--vscode-badge-background)",
									borderRadius: "0 0 4px 4px",
									overflow: "hidden",
									marginBottom: "8px",
								}}>
								<div
									style={{
										padding: "9px 10px 9px 14px",
										backgroundColor: "var(--vscode-badge-background)",
										borderBottom: "1px solid var(--vscode-editorGroup-border)",
										fontWeight: "bold",
										fontSize: "var(--vscode-font-size)",
										color: "var(--vscode-badge-foreground)",
										display: "flex",
										alignItems: "center",
										gap: "6px",
									}}>
									<span className="codicon codicon-arrow-left"></span>
									{t("chat:subtasks.resultContent")}
								</div>
								<div
									style={{
										padding: "12px 16px",
										backgroundColor: "var(--vscode-editor-background)",
									}}>
									<MarkdownBlock markdown={message.text} />
								</div>
							</div>
						</div>
					)
				case "reasoning":
					return (
						<ReasoningBlock
							content={message.text || ""}
							elapsed={isLast && isStreaming ? Date.now() - message.ts : undefined}
							isCollapsed={reasoningCollapsed}
							onToggleCollapse={() => setReasoningCollapsed(!reasoningCollapsed)}
						/>
					)
				case "api_req_started":
					return (
						<>
							<div
								style={{
									...headerStyle,
									marginBottom:
										((cost === null || cost === undefined) && apiRequestFailedMessage) ||
										apiReqStreamingFailedMessage
											? 10
											: 0,
									justifyContent: "space-between",
									cursor: "pointer",
									userSelect: "none",
									WebkitUserSelect: "none",
									MozUserSelect: "none",
									msUserSelect: "none",
								}}
								onClick={onToggleExpand}>
								<div style={{ display: "flex", alignItems: "center", gap: "10px", flexGrow: 1 }}>
									{icon}
									{title}
									{/* kilocode_change */}
									{apiConfiguration?.apiProvider !== "kilocode" && (
										<VSCodeBadge
											style={{
												opacity: cost !== null && cost !== undefined && cost > 0 ? 1 : 0,
											}}>
											${Number(cost || 0)?.toFixed(4)}
										</VSCodeBadge>
									)}
								</div>
								<span className={`codicon codicon-chevron-${isExpanded ? "up" : "down"}`}></span>
							</div>
							{(((cost === null || cost === undefined) && apiRequestFailedMessage) ||
								apiReqStreamingFailedMessage) && (
								<>
									<p style={{ ...pStyle, color: "var(--vscode-errorForeground)" }}>
										{apiRequestFailedMessage || apiReqStreamingFailedMessage}
										{apiRequestFailedMessage?.toLowerCase().includes("powershell") && (
											<>
												<br />
												<br />
												{t("chat:powershell.issues")}{" "}
												<a
													href="https://github.com/cline/cline/wiki/TroubleShooting-%E2%80%90-%22PowerShell-is-not-recognized-as-an-internal-or-external-command%22"
													style={{ color: "inherit", textDecoration: "underline" }}>
													troubleshooting guide
												</a>
												.
											</>
										)}
									</p>
								</>
							)}

							{isExpanded && (
								<div style={{ marginTop: "10px" }}>
									<CodeAccordian
										code={safeJsonParse<any>(message.text)?.request}
										language="markdown"
										isExpanded={true}
										onToggleExpand={onToggleExpand}
									/>
								</div>
							)}
						</>
					)
				case "api_req_finished":
					return null // we should never see this message type
				case "text":
					return (
						<div>
							<Markdown markdown={message.text} partial={message.partial} />
						</div>
					)
				case "user_feedback":
					return (
						<div className="bg-vscode-editor-background border rounded-xs p-1 overflow-hidden whitespace-pre-wrap word-break-break-word overflow-wrap-anywhere">
							<div className="flex justify-between gap-2">
								<div className="flex-grow px-2 py-1">
									<Mention text={message.text} withShadow />
								</div>
								<Button
									variant="ghost"
									size="icon"
									disabled={isStreaming}
									onClick={(e) => {
										e.stopPropagation()
										vscode.postMessage({ type: "deleteMessage", value: message.ts })
									}}>
									<span className="codicon codicon-trash" />
								</Button>
							</div>
							{message.images && message.images.length > 0 && (
								<Thumbnails images={message.images} style={{ marginTop: "8px" }} />
							)}
						</div>
					)
				case "user_feedback_diff":
					const tool = safeJsonParse<ClineSayTool>(message.text)
					return (
						<div style={{ marginTop: -10, width: "100%" }}>
							<CodeAccordian
								code={tool?.diff}
								language="diff"
								isFeedback={true}
								isExpanded={isExpanded}
								onToggleExpand={onToggleExpand}
							/>
						</div>
					)
				case "error":
					return (
						<>
							{title && (
								<div style={headerStyle}>
									{icon}
									{title}
								</div>
							)}
							<p style={{ ...pStyle, color: "var(--vscode-errorForeground)" }}>{message.text}</p>
						</>
					)
				case "completion_result":
					return (
						<>
							<div style={headerStyle}>
								{icon}
								{title}
							</div>
							<div style={{ color: "var(--vscode-charts-green)", paddingTop: 10 }}>
								<Markdown markdown={message.text} />
							</div>
						</>
					)
				case "shell_integration_warning":
					return <CommandExecutionError />
				case "mcp_server_response":
					return (
						<>
							<div style={{ paddingTop: 0 }}>
								<div
									style={{
										marginBottom: "4px",
										opacity: 0.8,
										fontSize: "12px",
										textTransform: "uppercase",
									}}>
									{t("chat:response")}
								</div>
								<CodeAccordian
									code={message.text}
									language="json"
									isExpanded={true}
									onToggleExpand={onToggleExpand}
								/>
							</div>
						</>
					)
				case "checkpoint_saved":
					return (
						<CheckpointSaved
							ts={message.ts!}
							commitHash={message.text!}
							currentHash={currentCheckpoint}
							checkpoint={message.checkpoint}
						/>
					)
				case "condense_context":
					if (message.partial) {
						return <CondensingContextRow />
					}
					return message.contextCondense ? <ContextCondenseRow {...message.contextCondense} /> : null
				default:
					return (
						<>
							{title && (
								<div style={headerStyle}>
									{icon}
									{title}
								</div>
							)}
							<div style={{ paddingTop: 10 }}>
								<Markdown markdown={message.text} partial={message.partial} />
							</div>
						</>
					)
			}
		case "ask":
			switch (message.ask) {
				case "mistake_limit_reached":
					return (
						<>
							<div style={headerStyle}>
								{icon}
								{title}
							</div>
							<p style={{ ...pStyle, color: "var(--vscode-errorForeground)" }}>{message.text}</p>
						</>
					)
				case "command":
					return (
						<CommandExecution
							executionId={message.ts.toString()}
							text={message.text}
							icon={icon}
							title={title}
						/>
					)
				case "use_mcp_server":
					const useMcpServer = safeJsonParse<ClineAskUseMcpServer>(message.text)

					if (!useMcpServer) {
						return null
					}

					const server = mcpServers.find((server) => server.name === useMcpServer.serverName)

					return (
						<>
							<div style={headerStyle}>
								{icon}
								{title}
							</div>
							<div
								style={{
									background: "var(--vscode-textCodeBlock-background)",
									borderRadius: "3px",
									padding: "8px 10px",
									marginTop: "8px",
								}}>
								{useMcpServer.type === "access_mcp_resource" && (
									<McpResourceRow
										item={{
											// Use the matched resource/template details, with fallbacks
											...(findMatchingResourceOrTemplate(
												useMcpServer.uri || "",
												server?.resources,
												server?.resourceTemplates,
											) || {
												name: "",
												mimeType: "",
												description: "",
											}),
											// Always use the actual URI from the request
											uri: useMcpServer.uri || "",
										}}
									/>
								)}
								{useMcpServer.type === "use_mcp_tool" && (
									<>
										<div onClick={(e) => e.stopPropagation()}>
											<McpToolRow
												tool={{
													name: useMcpServer.toolName || "",
													description:
														server?.tools?.find(
															(tool) => tool.name === useMcpServer.toolName,
														)?.description || "",
													alwaysAllow:
														server?.tools?.find(
															(tool) => tool.name === useMcpServer.toolName,
														)?.alwaysAllow || false,
												}}
												serverName={useMcpServer.serverName}
												serverSource={server?.source}
												alwaysAllowMcp={alwaysAllowMcp}
											/>
										</div>
										{useMcpServer.arguments && useMcpServer.arguments !== "{}" && (
											<div style={{ marginTop: "8px" }}>
												<div
													style={{
														marginBottom: "4px",
														opacity: 0.8,
														fontSize: "12px",
														textTransform: "uppercase",
													}}>
													{t("chat:arguments")}
												</div>
												<CodeAccordian
													code={useMcpServer.arguments}
													language="json"
													isExpanded={true}
													onToggleExpand={onToggleExpand}
												/>
											</div>
										)}
									</>
								)}
							</div>
						</>
					)
				case "completion_result":
					if (message.text) {
						return (
							<div>
								<div style={headerStyle}>
									{icon}
									{title}
								</div>
								<div style={{ color: "var(--vscode-charts-green)", paddingTop: 10 }}>
									<Markdown markdown={message.text} partial={message.partial} />
								</div>
							</div>
						)
					} else {
						return null // Don't render anything when we get a completion_result ask without text
					}
				case "followup":
					return (
						<>
							{title && (
								<div style={headerStyle}>
									{icon}
									{title}
								</div>
							)}
							<div style={{ paddingTop: 10, paddingBottom: 15 }}>
								<Markdown
									markdown={message.partial === true ? message?.text : followUpData?.question}
								/>
							</div>
							<FollowUpSuggest
								suggestions={followUpData?.suggest}
								onSuggestionClick={onSuggestionClick}
								ts={message?.ts}
							/>
						</>
					)
<<<<<<< HEAD

				// kilocode_change begin
				case "condense":
					return (
						<>
							<div style={headerStyle}>
								<span
									className="codicon codicon-new-file"
									style={{
										color: normalColor,
										marginBottom: "-1.5px",
									}}></span>
								<span style={{ color: normalColor, fontWeight: "bold" }}>
									{t("kilocode:chat.condense.wantsToCondense")}
								</span>
							</div>
							<NewTaskPreview context={message.text || ""} />
						</>
					)

				case "payment_required_prompt": {
					return <LowCreditWarning message={message} />
				}
				case "report_bug":
					return (
						<>
							<div style={headerStyle}>
								<span
									className="codicon codicon-new-file"
									style={{
										color: normalColor,
										marginBottom: "-1.5px",
									}}></span>
								<span style={{ color: normalColor, fontWeight: "bold" }}>
									KiloCode wants to create a Github issue:
								</span>
							</div>
							<ReportBugPreview data={message.text || ""} />
						</>
					)
				// kilocode_change end
=======
				case "auto_approval_max_req_reached": {
					return <AutoApprovedRequestLimitWarning message={message} />
				}
>>>>>>> dbb58f08
				default:
					return null
			}
	}
}<|MERGE_RESOLUTION|>--- conflicted
+++ resolved
@@ -33,14 +33,11 @@
 import { Markdown } from "./Markdown"
 import { CommandExecution } from "./CommandExecution"
 import { CommandExecutionError } from "./CommandExecutionError"
-<<<<<<< HEAD
 import ReportBugPreview from "./ReportBugPreview"
 
 import { NewTaskPreview } from "../kilocode/chat/NewTaskPreview" // kilocode_change
-=======
 import { AutoApprovedRequestLimitWarning } from "./AutoApprovedRequestLimitWarning"
 import { CondensingContextRow, ContextCondenseRow } from "./ContextCondenseRow"
->>>>>>> dbb58f08
 
 interface ChatRowProps {
 	message: ClineMessage
@@ -1107,7 +1104,6 @@
 							/>
 						</>
 					)
-<<<<<<< HEAD
 
 				// kilocode_change begin
 				case "condense":
@@ -1149,11 +1145,9 @@
 						</>
 					)
 				// kilocode_change end
-=======
 				case "auto_approval_max_req_reached": {
 					return <AutoApprovedRequestLimitWarning message={message} />
 				}
->>>>>>> dbb58f08
 				default:
 					return null
 			}
