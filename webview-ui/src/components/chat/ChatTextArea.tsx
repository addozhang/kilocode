import React, { forwardRef, useCallback, useEffect, useLayoutEffect, useMemo, useRef, useState } from "react"
import { useEvent } from "react-use"
import DynamicTextArea from "react-textarea-autosize"

import { mentionRegex, mentionRegexGlobal } from "../../../../src/shared/context-mentions"
import { WebviewMessage } from "../../../../src/shared/WebviewMessage"
import { Mode, getAllModes } from "../../../../src/shared/modes"
import { ExtensionMessage } from "../../../../src/shared/ExtensionMessage"

import { vscode } from "@/utils/vscode"
import { useExtensionState } from "@/context/ExtensionStateContext"
import { useAppTranslation } from "@/i18n/TranslationContext"
import {
	ContextMenuOptionType,
	getContextMenuOptions,
	insertMention,
	removeMention,
	shouldShowContextMenu,
	SearchResult,
} from "@/utils/context-mentions"
import { convertToMentionPath } from "@/utils/path-mentions"
import { SelectDropdown, DropdownOptionType, Button } from "@/components/ui"
import { normalizeApiConfiguration } from "../settings/ApiOptions" // kilocode_change

import Thumbnails from "../common/Thumbnails"
import { MAX_IMAGES_PER_MESSAGE } from "./ChatView"
import ContextMenu from "./ContextMenu"
import { VolumeX, Pin, Check } from "lucide-react"
import { IconButton } from "./IconButton"
import { cn } from "@/lib/utils"

interface ChatTextAreaProps {
	inputValue: string
	setInputValue: (value: string) => void
	textAreaDisabled: boolean
	selectApiConfigDisabled: boolean
	placeholderText: string
	selectedImages: string[]
	setSelectedImages: React.Dispatch<React.SetStateAction<string[]>>
	onSend: () => void
	onSelectImages: () => void
	shouldDisableImages: boolean
	onHeightChange?: (height: number) => void
	mode: Mode
	setMode: (value: Mode) => void
	modeShortcutText: string
}

const ChatTextArea = forwardRef<HTMLTextAreaElement, ChatTextAreaProps>(
	(
		{
			inputValue,
			setInputValue,
			textAreaDisabled,
			selectApiConfigDisabled,
			placeholderText,
			selectedImages,
			setSelectedImages,
			onSend,
			onSelectImages,
			shouldDisableImages,
			onHeightChange,
			mode,
			setMode,
			modeShortcutText,
		},
		ref,
	) => {
		const { t } = useAppTranslation()
		const {
			filePaths,
			openedTabs,
			currentApiConfigName,
			listApiConfigMeta,
			customModes,
			cwd,
			pinnedApiConfigs,
			togglePinnedApiConfig,
			apiConfiguration, // kilocode_change
		} = useExtensionState()

		// Find the ID and display text for the currently selected API configuration
		const { currentConfigId, displayName } = useMemo(() => {
			const currentConfig = listApiConfigMeta?.find((config) => config.name === currentApiConfigName)
			return {
				currentConfigId: currentConfig?.id || "",
				displayName: currentApiConfigName || "", // Use the name directly for display
			}
		}, [listApiConfigMeta, currentApiConfigName])

		// kilocode_change start
		const { selectedModelId, selectedProvider } = useMemo(() => {
			const { selectedModelId, selectedProvider } = normalizeApiConfiguration(apiConfiguration)
			return { selectedModelId, selectedProvider }
		}, [apiConfiguration])
		// kilocode_change end

		const [gitCommits, setGitCommits] = useState<any[]>([])
		const [showDropdown, setShowDropdown] = useState(false)
		const [fileSearchResults, setFileSearchResults] = useState<SearchResult[]>([])
		const [searchLoading, setSearchLoading] = useState(false)
		const [searchRequestId, setSearchRequestId] = useState<string>("")

		// Close dropdown when clicking outside.
		useEffect(() => {
			const handleClickOutside = (event: MouseEvent) => {
				if (showDropdown) {
					setShowDropdown(false)
				}
			}
			document.addEventListener("mousedown", handleClickOutside)
			return () => document.removeEventListener("mousedown", handleClickOutside)
		}, [showDropdown])

		// Handle enhanced prompt response and search results.
		useEffect(() => {
			const messageHandler = (event: MessageEvent) => {
				const message = event.data

				if (message.type === "enhancedPrompt") {
					if (message.text) {
						setInputValue(message.text)
					}

					setIsEnhancingPrompt(false)
				} else if (message.type === "commitSearchResults") {
					const commits = message.commits.map((commit: any) => ({
						type: ContextMenuOptionType.Git,
						value: commit.hash,
						label: commit.subject,
						description: `${commit.shortHash} by ${commit.author} on ${commit.date}`,
						icon: "$(git-commit)",
					}))

					setGitCommits(commits)
				} else if (message.type === "fileSearchResults") {
					setSearchLoading(false)
					if (message.requestId === searchRequestId) {
						setFileSearchResults(message.results || [])
					}
				}
			}

			window.addEventListener("message", messageHandler)
			return () => window.removeEventListener("message", messageHandler)
		}, [setInputValue, searchRequestId])

		const [isDraggingOver, setIsDraggingOver] = useState(false)
		const [textAreaBaseHeight, setTextAreaBaseHeight] = useState<number | undefined>(undefined)
		const [showContextMenu, setShowContextMenu] = useState(false)
		const [cursorPosition, setCursorPosition] = useState(0)
		const [searchQuery, setSearchQuery] = useState("")
		const textAreaRef = useRef<HTMLTextAreaElement | null>(null)
		const [isMouseDownOnMenu, setIsMouseDownOnMenu] = useState(false)
		const highlightLayerRef = useRef<HTMLDivElement>(null)
		const [selectedMenuIndex, setSelectedMenuIndex] = useState(-1)
		const [selectedType, setSelectedType] = useState<ContextMenuOptionType | null>(null)
		const [justDeletedSpaceAfterMention, setJustDeletedSpaceAfterMention] = useState(false)
		const [intendedCursorPosition, setIntendedCursorPosition] = useState<number | null>(null)
		const contextMenuContainerRef = useRef<HTMLDivElement>(null)
		const [isEnhancingPrompt, setIsEnhancingPrompt] = useState(false)
		const [isFocused, setIsFocused] = useState(false)

		// Fetch git commits when Git is selected or when typing a hash.
		useEffect(() => {
			if (selectedType === ContextMenuOptionType.Git || /^[a-f0-9]+$/i.test(searchQuery)) {
				const message: WebviewMessage = {
					type: "searchCommits",
					query: searchQuery || "",
				} as const
				vscode.postMessage(message)
			}
		}, [selectedType, searchQuery])

		const handleEnhancePrompt = useCallback(() => {
			if (!textAreaDisabled) {
				const trimmedInput = inputValue.trim()
				if (trimmedInput) {
					setIsEnhancingPrompt(true)
					const message = {
						type: "enhancePrompt" as const,
						text: trimmedInput,
					}
					vscode.postMessage(message)
				} else {
					const promptDescription = t("chat:enhancePromptDescription")
					setInputValue(promptDescription)
				}
			}
		}, [inputValue, textAreaDisabled, setInputValue, t])

		const queryItems = useMemo(() => {
			return [
				{ type: ContextMenuOptionType.Problems, value: "problems" },
				{ type: ContextMenuOptionType.Terminal, value: "terminal" },
				...gitCommits,
				...openedTabs
					.filter((tab) => tab.path)
					.map((tab) => ({
						type: ContextMenuOptionType.OpenedFile,
						value: "/" + tab.path,
					})),
				...filePaths
					.map((file) => "/" + file)
					.filter((path) => !openedTabs.some((tab) => tab.path && "/" + tab.path === path)) // Filter out paths that are already in openedTabs
					.map((path) => ({
						type: path.endsWith("/") ? ContextMenuOptionType.Folder : ContextMenuOptionType.File,
						value: path,
					})),
			]
		}, [filePaths, gitCommits, openedTabs])

		useEffect(() => {
			const handleClickOutside = (event: MouseEvent) => {
				if (
					contextMenuContainerRef.current &&
					!contextMenuContainerRef.current.contains(event.target as Node)
				) {
					setShowContextMenu(false)
				}
			}

			if (showContextMenu) {
				document.addEventListener("mousedown", handleClickOutside)
			}

			return () => {
				document.removeEventListener("mousedown", handleClickOutside)
			}
		}, [showContextMenu, setShowContextMenu])

		const handleMentionSelect = useCallback(
			(type: ContextMenuOptionType, value?: string) => {
				if (type === ContextMenuOptionType.NoResults) {
					return
				}

				if (type === ContextMenuOptionType.Mode && value) {
					// Handle mode selection.
					setMode(value)
					setInputValue("")
					setShowContextMenu(false)
					vscode.postMessage({ type: "mode", text: value })
					return
				}

				if (
					type === ContextMenuOptionType.File ||
					type === ContextMenuOptionType.Folder ||
					type === ContextMenuOptionType.Git
				) {
					if (!value) {
						setSelectedType(type)
						setSearchQuery("")
						setSelectedMenuIndex(0)
						return
					}
				}

				setShowContextMenu(false)
				setSelectedType(null)

				if (textAreaRef.current) {
					let insertValue = value || ""

					if (type === ContextMenuOptionType.URL) {
						insertValue = value || ""
					} else if (type === ContextMenuOptionType.File || type === ContextMenuOptionType.Folder) {
						insertValue = value || ""
					} else if (type === ContextMenuOptionType.Problems) {
						insertValue = "problems"
					} else if (type === ContextMenuOptionType.Terminal) {
						insertValue = "terminal"
					} else if (type === ContextMenuOptionType.Git) {
						insertValue = value || ""
					}

					const { newValue, mentionIndex } = insertMention(
						textAreaRef.current.value,
						cursorPosition,
						insertValue,
					)

					setInputValue(newValue)
					const newCursorPosition = newValue.indexOf(" ", mentionIndex + insertValue.length) + 1
					setCursorPosition(newCursorPosition)
					setIntendedCursorPosition(newCursorPosition)

					// Scroll to cursor.
					setTimeout(() => {
						if (textAreaRef.current) {
							textAreaRef.current.blur()
							textAreaRef.current.focus()
						}
					}, 0)
				}
			},
			// eslint-disable-next-line react-hooks/exhaustive-deps
			[setInputValue, cursorPosition],
		)

		const handleKeyDown = useCallback(
			(event: React.KeyboardEvent<HTMLTextAreaElement>) => {
				if (showContextMenu) {
					if (event.key === "Escape") {
						setSelectedType(null)
						setSelectedMenuIndex(3) // File by default
						return
					}

					if (event.key === "ArrowUp" || event.key === "ArrowDown") {
						event.preventDefault()
						setSelectedMenuIndex((prevIndex) => {
							const direction = event.key === "ArrowUp" ? -1 : 1
							const options = getContextMenuOptions(
								searchQuery,
								inputValue,
								selectedType,
								queryItems,
								fileSearchResults,
								getAllModes(customModes),
							)
							const optionsLength = options.length

							if (optionsLength === 0) return prevIndex

							// Find selectable options (non-URL types)
							const selectableOptions = options.filter(
								(option) =>
									option.type !== ContextMenuOptionType.URL &&
									option.type !== ContextMenuOptionType.NoResults,
							)

							if (selectableOptions.length === 0) return -1 // No selectable options

							// Find the index of the next selectable option
							const currentSelectableIndex = selectableOptions.findIndex(
								(option) => option === options[prevIndex],
							)

							const newSelectableIndex =
								(currentSelectableIndex + direction + selectableOptions.length) %
								selectableOptions.length

							// Find the index of the selected option in the original options array
							return options.findIndex((option) => option === selectableOptions[newSelectableIndex])
						})
						return
					}
					if ((event.key === "Enter" || event.key === "Tab") && selectedMenuIndex !== -1) {
						event.preventDefault()
						const selectedOption = getContextMenuOptions(
							searchQuery,
							inputValue,
							selectedType,
							queryItems,
							fileSearchResults,
							getAllModes(customModes),
						)[selectedMenuIndex]
						if (
							selectedOption &&
							selectedOption.type !== ContextMenuOptionType.URL &&
							selectedOption.type !== ContextMenuOptionType.NoResults
						) {
							handleMentionSelect(selectedOption.type, selectedOption.value)
						}
						return
					}
				}

				const isComposing = event.nativeEvent?.isComposing ?? false
				if (event.key === "Enter" && !event.shiftKey && !isComposing) {
					event.preventDefault()
					onSend()
				}

				if (event.key === "Backspace" && !isComposing) {
					const charBeforeCursor = inputValue[cursorPosition - 1]
					const charAfterCursor = inputValue[cursorPosition + 1]

					const charBeforeIsWhitespace =
						charBeforeCursor === " " || charBeforeCursor === "\n" || charBeforeCursor === "\r\n"
					const charAfterIsWhitespace =
						charAfterCursor === " " || charAfterCursor === "\n" || charAfterCursor === "\r\n"
					// checks if char before cusor is whitespace after a mention
					if (
						charBeforeIsWhitespace &&
						inputValue.slice(0, cursorPosition - 1).match(new RegExp(mentionRegex.source + "$")) // "$" is added to ensure the match occurs at the end of the string
					) {
						const newCursorPosition = cursorPosition - 1
						// if mention is followed by another word, then instead of deleting the space separating them we just move the cursor to the end of the mention
						if (!charAfterIsWhitespace) {
							event.preventDefault()
							textAreaRef.current?.setSelectionRange(newCursorPosition, newCursorPosition)
							setCursorPosition(newCursorPosition)
						}
						setCursorPosition(newCursorPosition)
						setJustDeletedSpaceAfterMention(true)
					} else if (justDeletedSpaceAfterMention) {
						const { newText, newPosition } = removeMention(inputValue, cursorPosition)
						if (newText !== inputValue) {
							event.preventDefault()
							setInputValue(newText)
							setIntendedCursorPosition(newPosition) // Store the new cursor position in state
						}
						setJustDeletedSpaceAfterMention(false)
						setShowContextMenu(false)
					} else {
						setJustDeletedSpaceAfterMention(false)
					}
				}
			},
			[
				onSend,
				showContextMenu,
				searchQuery,
				selectedMenuIndex,
				handleMentionSelect,
				selectedType,
				inputValue,
				cursorPosition,
				setInputValue,
				justDeletedSpaceAfterMention,
				queryItems,
				customModes,
				fileSearchResults,
			],
		)

		useLayoutEffect(() => {
			if (intendedCursorPosition !== null && textAreaRef.current) {
				textAreaRef.current.setSelectionRange(intendedCursorPosition, intendedCursorPosition)
				setIntendedCursorPosition(null) // Reset the state.
			}
		}, [inputValue, intendedCursorPosition])
		// Ref to store the search timeout
		const searchTimeoutRef = useRef<NodeJS.Timeout | null>(null)

		const handleInputChange = useCallback(
			(e: React.ChangeEvent<HTMLTextAreaElement>) => {
				const newValue = e.target.value
				const newCursorPosition = e.target.selectionStart
				setInputValue(newValue)
				setCursorPosition(newCursorPosition)
				const showMenu = shouldShowContextMenu(newValue, newCursorPosition)

				setShowContextMenu(showMenu)
				if (showMenu) {
					if (newValue.startsWith("/")) {
						// Handle slash command
						const query = newValue
						setSearchQuery(query)
						setSelectedMenuIndex(0)
					} else {
						// Existing @ mention handling
						const lastAtIndex = newValue.lastIndexOf("@", newCursorPosition - 1)
						const query = newValue.slice(lastAtIndex + 1, newCursorPosition)
						setSearchQuery(query)

						// Send file search request if query is not empty
						if (query.length > 0) {
							setSelectedMenuIndex(0)
							// Don't clear results until we have new ones
							// This prevents flickering

							// Clear any existing timeout
							if (searchTimeoutRef.current) {
								clearTimeout(searchTimeoutRef.current)
							}

							// Set a timeout to debounce the search requests
							searchTimeoutRef.current = setTimeout(() => {
								// Generate a request ID for this search
								const reqId = Math.random().toString(36).substring(2, 9)
								setSearchRequestId(reqId)
								setSearchLoading(true)

								// Send message to extension to search files
								vscode.postMessage({
									type: "searchFiles",
									query: query,
									requestId: reqId,
								})
							}, 200) // 200ms debounce
						} else {
							setSelectedMenuIndex(3) // Set to "File" option by default
						}
					}
				} else {
					setSearchQuery("")
					setSelectedMenuIndex(-1)
					setFileSearchResults([]) // Clear file search results
				}
			},
			[setInputValue, setSearchRequestId, setFileSearchResults, setSearchLoading],
		)

		useEffect(() => {
			if (!showContextMenu) {
				setSelectedType(null)
			}
		}, [showContextMenu])

		const handleBlur = useCallback(() => {
			// Only hide the context menu if the user didn't click on it.
			if (!isMouseDownOnMenu) {
				setShowContextMenu(false)
			}

			setIsFocused(false)
		}, [isMouseDownOnMenu])

		const handlePaste = useCallback(
			async (e: React.ClipboardEvent) => {
				const items = e.clipboardData.items

				const pastedText = e.clipboardData.getData("text")
				// Check if the pasted content is a URL, add space after so user
				// can easily delete if they don't want it.
				const urlRegex = /^\S+:\/\/\S+$/
				if (urlRegex.test(pastedText.trim())) {
					e.preventDefault()
					const trimmedUrl = pastedText.trim()
					const newValue =
						inputValue.slice(0, cursorPosition) + trimmedUrl + " " + inputValue.slice(cursorPosition)
					setInputValue(newValue)
					const newCursorPosition = cursorPosition + trimmedUrl.length + 1
					setCursorPosition(newCursorPosition)
					setIntendedCursorPosition(newCursorPosition)
					setShowContextMenu(false)

					// Scroll to new cursor position.
					setTimeout(() => {
						if (textAreaRef.current) {
							textAreaRef.current.blur()
							textAreaRef.current.focus()
						}
					}, 0)

					return
				}

				const acceptedTypes = ["png", "jpeg", "webp"]

				const imageItems = Array.from(items).filter((item) => {
					const [type, subtype] = item.type.split("/")
					return type === "image" && acceptedTypes.includes(subtype)
				})

				if (!shouldDisableImages && imageItems.length > 0) {
					e.preventDefault()
					const imagePromises = imageItems.map((item) => {
						return new Promise<string | null>((resolve) => {
							const blob = item.getAsFile()
							if (!blob) {
								resolve(null)
								return
							}
							const reader = new FileReader()
							reader.onloadend = () => {
								if (reader.error) {
									console.error(t("chat:errorReadingFile"), reader.error)
									resolve(null)
								} else {
									const result = reader.result
									resolve(typeof result === "string" ? result : null)
								}
							}
							reader.readAsDataURL(blob)
						})
					})
					const imageDataArray = await Promise.all(imagePromises)
					const dataUrls = imageDataArray.filter((dataUrl): dataUrl is string => dataUrl !== null)
					if (dataUrls.length > 0) {
						setSelectedImages((prevImages) => [...prevImages, ...dataUrls].slice(0, MAX_IMAGES_PER_MESSAGE))
					} else {
						console.warn(t("chat:noValidImages"))
					}
				}
			},
			[shouldDisableImages, setSelectedImages, cursorPosition, setInputValue, inputValue, t],
		)

		const handleMenuMouseDown = useCallback(() => {
			setIsMouseDownOnMenu(true)
		}, [])

		const updateHighlights = useCallback(() => {
			if (!textAreaRef.current || !highlightLayerRef.current) return

			const text = textAreaRef.current.value

			highlightLayerRef.current.innerHTML = text
				.replace(/\n$/, "\n\n")
				.replace(/[<>&]/g, (c) => ({ "<": "&lt;", ">": "&gt;", "&": "&amp;" })[c] || c)
				.replace(mentionRegexGlobal, '<mark class="mention-context-textarea-highlight">$&</mark>')

			highlightLayerRef.current.scrollTop = textAreaRef.current.scrollTop
			highlightLayerRef.current.scrollLeft = textAreaRef.current.scrollLeft
		}, [])

		useLayoutEffect(() => {
			updateHighlights()
		}, [inputValue, updateHighlights])

		const updateCursorPosition = useCallback(() => {
			if (textAreaRef.current) {
				setCursorPosition(textAreaRef.current.selectionStart)
			}
		}, [])

		const handleKeyUp = useCallback(
			(e: React.KeyboardEvent<HTMLTextAreaElement>) => {
				if (["ArrowLeft", "ArrowRight", "ArrowUp", "ArrowDown", "Home", "End"].includes(e.key)) {
					updateCursorPosition()
				}
			},
			[updateCursorPosition],
		)

		const handleDrop = useCallback(
			async (e: React.DragEvent<HTMLDivElement>) => {
				e.preventDefault()
				setIsDraggingOver(false)

				const text = e.dataTransfer.getData("application/vnd.code.uri-list")
				if (text) {
					// Split text on newlines to handle multiple files
					const lines = text.split(/\r?\n/).filter((line) => line.trim() !== "")

					if (lines.length > 0) {
						// Process each line as a separate file path
						let newValue = inputValue.slice(0, cursorPosition)
						let totalLength = 0

						// Using a standard for loop instead of forEach for potential performance gains.
						for (let i = 0; i < lines.length; i++) {
							const line = lines[i]
							// Convert each path to a mention-friendly format
							const mentionText = convertToMentionPath(line, cwd)
							newValue += mentionText
							totalLength += mentionText.length

							// Add space after each mention except the last one
							if (i < lines.length - 1) {
								newValue += " "
								totalLength += 1
							}
						}

						// Add space after the last mention and append the rest of the input
						newValue += " " + inputValue.slice(cursorPosition)
						totalLength += 1

						setInputValue(newValue)
						const newCursorPosition = cursorPosition + totalLength
						setCursorPosition(newCursorPosition)
						setIntendedCursorPosition(newCursorPosition)
					}

					return
				}

				const files = Array.from(e.dataTransfer.files)
				if (!textAreaDisabled && files.length > 0) {
					const acceptedTypes = ["png", "jpeg", "webp"]
					const imageFiles = files.filter((file) => {
						const [type, subtype] = file.type.split("/")
						return type === "image" && acceptedTypes.includes(subtype)
					})

					if (!shouldDisableImages && imageFiles.length > 0) {
						const imagePromises = imageFiles.map((file) => {
							return new Promise<string | null>((resolve) => {
								const reader = new FileReader()
								reader.onloadend = () => {
									if (reader.error) {
										console.error(t("chat:errorReadingFile"), reader.error)
										resolve(null)
									} else {
										const result = reader.result
										resolve(typeof result === "string" ? result : null)
									}
								}
								reader.readAsDataURL(file)
							})
						})
						const imageDataArray = await Promise.all(imagePromises)
						const dataUrls = imageDataArray.filter((dataUrl): dataUrl is string => dataUrl !== null)
						if (dataUrls.length > 0) {
							setSelectedImages((prevImages) =>
								[...prevImages, ...dataUrls].slice(0, MAX_IMAGES_PER_MESSAGE),
							)
							if (typeof vscode !== "undefined") {
								vscode.postMessage({
									type: "draggedImages",
									dataUrls: dataUrls,
								})
							}
						} else {
							console.warn(t("chat:noValidImages"))
						}
					}
				}
			},
			[
				cursorPosition,
				cwd,
				inputValue,
				setInputValue,
				setCursorPosition,
				setIntendedCursorPosition,
				textAreaDisabled,
				shouldDisableImages,
				setSelectedImages,
				t,
			],
		)

		const [isTtsPlaying, setIsTtsPlaying] = useState(false)

		useEvent("message", (event: MessageEvent) => {
			const message: ExtensionMessage = event.data

			if (message.type === "ttsStart") {
				setIsTtsPlaying(true)
			} else if (message.type === "ttsStop") {
				setIsTtsPlaying(false)
			}
		})

		// kilocode_change
		// const placeholderBottomText = `\n(${t("chat:addContext")}${shouldDisableImages ? `, ${t("chat:dragFiles")}` : `, ${t("chat:dragFilesImages")}`})`

		return (
			<div
				className={cn(
					"relative",
					"flex",
					"flex-col",
					"gap-2",
					"bg-editor-background",
					"m-2 mt-1",
					"p-1.5",
					"outline-none",
					"border",
					"border-none",
					"w-[calc(100%-16px)]",
					"ml-auto",
					"mr-auto",
					"box-border",
				)}>
				<div className="relative">
					<div
						className={cn("chat-text-area", "relative", "flex", "flex-col", "outline-none")}
						onDrop={handleDrop}
						onDragOver={(e) => {
							//Only allowed to drop images/files on shift key pressed
							if (!e.shiftKey) {
								setIsDraggingOver(false)
								return
							}
							e.preventDefault()
							setIsDraggingOver(true)
							e.dataTransfer.dropEffect = "copy"
						}}
						onDragLeave={(e) => {
							e.preventDefault()
							const rect = e.currentTarget.getBoundingClientRect()
							if (
								e.clientX <= rect.left ||
								e.clientX >= rect.right ||
								e.clientY <= rect.top ||
								e.clientY >= rect.bottom
							) {
								setIsDraggingOver(false)
							}
						}}>
						{showContextMenu && (
							<div
								ref={contextMenuContainerRef}
								className={cn(
									"absolute",
									"bottom-full",
									"left-0",
									"right-0",
									"z-[1000]",
									"mb-2",
									"filter",
									"drop-shadow-md",
								)}>
								<ContextMenu
									onSelect={handleMentionSelect}
									searchQuery={searchQuery}
									inputValue={inputValue}
									onMouseDown={handleMenuMouseDown}
									selectedIndex={selectedMenuIndex}
									setSelectedIndex={setSelectedMenuIndex}
									selectedType={selectedType}
									queryItems={queryItems}
									modes={getAllModes(customModes)}
									loading={searchLoading}
									dynamicSearchResults={fileSearchResults}
								/>
							</div>
						)}
						<div
							className={cn(
								"relative",
								"flex-1",
								"flex",
								"flex-col-reverse",
								"min-h-0",
								"overflow-hidden",
								"rounded",
							)}>
							<div
								ref={highlightLayerRef}
								className={cn(
									"absolute",
									"inset-0",
									"pointer-events-none",
									"whitespace-pre-wrap",
									"break-words",
									"text-transparent",
									"overflow-hidden",
									"font-vscode-font-family",
									"text-vscode-editor-font-size",
									"leading-vscode-editor-line-height",
									"py-2",
									"px-[9px]",
									"z-10",
								)}
								style={{
									color: "transparent",
								}}
							/>
							<DynamicTextArea
								ref={(el) => {
									if (typeof ref === "function") {
										ref(el)
									} else if (ref) {
										ref.current = el
									}
									textAreaRef.current = el
								}}
								value={inputValue}
								disabled={textAreaDisabled}
								onChange={(e) => {
									handleInputChange(e)
									updateHighlights()
								}}
								onFocus={() => setIsFocused(true)}
								onKeyDown={handleKeyDown}
								onKeyUp={handleKeyUp}
								onBlur={handleBlur}
								onPaste={handlePaste}
								onSelect={updateCursorPosition}
								onMouseUp={updateCursorPosition}
								onHeightChange={(height) => {
									if (textAreaBaseHeight === undefined || height < textAreaBaseHeight) {
										setTextAreaBaseHeight(height)
									}
									onHeightChange?.(height)
								}}
								placeholder={placeholderText}
								minRows={3}
								maxRows={15}
								autoFocus={true}
								className={cn(
									"w-full",
									"text-vscode-input-foreground",
									"font-vscode-font-family",
									"text-vscode-editor-font-size",
									"leading-vscode-editor-line-height",
									textAreaDisabled ? "cursor-not-allowed" : "cursor-text",
									"py-1.5 px-2",
									isFocused
										? "border border-vscode-focusBorder outline outline-vscode-focusBorder"
										: isDraggingOver
											? "border-2 border-dashed border-vscode-focusBorder"
											: "border border-transparent",
									textAreaDisabled ? "opacity-50" : "opacity-100",
									isDraggingOver
										? "bg-[color-mix(in_srgb,var(--vscode-input-background)_95%,var(--vscode-focusBorder))]"
										: "bg-vscode-input-background",
									"transition-background-color duration-150 ease-in-out",
									"will-change-background-color",
									"h-[100px]",
									"[@media(min-width:150px)]:min-h-[80px]",
									"[@media(min-width:425px)]:min-h-[60px]",
									"box-border",
									"rounded",
									"resize-none",
									"overflow-x-hidden",
									"overflow-y-auto",
									"pr-2",
									"flex-none flex-grow",
									"z-[2]",
									"scrollbar-none",
									"pb-10", // kilocode_change
								)}
								onScroll={() => updateHighlights()}
							/>
							{isTtsPlaying && (
								<Button
									variant="ghost"
									size="icon"
									className="absolute top-0 right-0 opacity-25 hover:opacity-100 z-10"
									onClick={() => vscode.postMessage({ type: "stopTts" })}>
									<VolumeX className="size-4" />
								</Button>
							)}
							{!inputValue && (
								<div
									className={cn(
										"absolute",
										"left-2",
										"flex",
										"gap-2",
										"text-xs",
										"text-descriptionForeground",
										"pointer-events-none",
										"z-25",
										"bottom-1.5",
										"pr-2",
										"transition-opacity",
										"duration-200",
										"ease-in-out",
										textAreaDisabled ? "opacity-35" : "opacity-70",
									)}>
									{/* kilocode_change {placeholderBottomText} */}
								</div>
							)}
						</div>
					</div>
				</div>

				{selectedImages.length > 0 && (
					<Thumbnails
						images={selectedImages}
						setImages={setSelectedImages}
						style={{
							left: "16px",
							zIndex: 2,
							marginBottom: 0,
						}}
					/>
				)}

				<div
					// kilocode_change start
					style={{
						marginTop: "-44px",
						zIndex: 2,
						paddingLeft: "10px",
						paddingRight: "10px",
					}}
					// kilocode_change end
					className={cn("flex", "justify-between", "items-center", "mt-auto", "pt-0.5")}>
					<div className={cn("flex", "items-center", "gap-1", "min-w-0")}>
						{/* Mode selector - fixed width */}
						<div className="shrink-0">
							<SelectDropdown
								value={mode}
								title={t("chat:selectMode")}
								options={[
									{
										value: "shortcut",
										label: modeShortcutText,
										disabled: true,
										type: DropdownOptionType.SHORTCUT,
									},
									...getAllModes(customModes).map((mode) => ({
										value: mode.slug,
										label: mode.name,
										type: DropdownOptionType.ITEM,
									})),
									{
										value: "sep-1",
										label: t("chat:separator"),
										type: DropdownOptionType.SEPARATOR,
									},
									{
										value: "promptsButtonClicked",
										label: t("chat:edit"),
										type: DropdownOptionType.ACTION,
									},
								]}
								onChange={(value) => {
									setMode(value as Mode)
									vscode.postMessage({ type: "mode", text: value })
								}}
								shortcutText={modeShortcutText}
								// kilocode_change: add different border and background colors
								triggerClassName="w-full bg-[#1e1e1e] border-[#333333] hover:bg-[#2d2d2d]"
							/>
						</div>

						{/* kilocode_change: fixed width */}
						{/* API configuration selector - fixed width */}
						<div className={cn("shrink-0", "w-[70px]", "overflow-hidden")}>
							<SelectDropdown
								value={currentConfigId}
								disabled={selectApiConfigDisabled}
								title={t("chat:selectApiConfig")}
								placeholder={displayName} // Always show the current name
								options={[
									// Pinned items first
									...(listApiConfigMeta || [])
										.filter((config) => pinnedApiConfigs && pinnedApiConfigs[config.id])
										.map((config) => ({
											value: config.id,
											label: config.name,
											name: config.name, // Keep name for comparison with currentApiConfigName
											type: DropdownOptionType.ITEM,
											pinned: true,
										}))
										.sort((a, b) => a.label.localeCompare(b.label)),
									// If we have pinned items and unpinned items, add a separator
									...(pinnedApiConfigs &&
									Object.keys(pinnedApiConfigs).length > 0 &&
									(listApiConfigMeta || []).some((config) => !pinnedApiConfigs[config.id])
										? [
												{
													value: "sep-pinned",
													label: t("chat:separator"),
													type: DropdownOptionType.SEPARATOR,
												},
											]
										: []),
									// Unpinned items sorted alphabetically
									...(listApiConfigMeta || [])
										.filter((config) => !pinnedApiConfigs || !pinnedApiConfigs[config.id])
										.map((config) => ({
											value: config.id,
											label: config.name,
											name: config.name, // Keep name for comparison with currentApiConfigName
											type: DropdownOptionType.ITEM,
											pinned: false,
										}))
										.sort((a, b) => a.label.localeCompare(b.label)),
									{
										value: "sep-2",
										label: t("chat:separator"),
										type: DropdownOptionType.SEPARATOR,
									},
									{
										value: "settingsButtonClicked",
										label: t("chat:edit"),
										type: DropdownOptionType.ACTION,
									},
								]}
								onChange={(value) => {
									if (value === "settingsButtonClicked") {
										vscode.postMessage({
											type: "loadApiConfiguration",
											text: value,
											values: { section: "providers" },
										})
									} else {
										vscode.postMessage({ type: "loadApiConfigurationById", text: value })
									}
								}}
<<<<<<< HEAD
								contentClassName="max-h-[300px] overflow-y-auto"
								// kilocode_change: add different border and background colors
								triggerClassName="w-full text-ellipsis overflow-hidden bg-[#1e1e1e] border-[#333333] hover:bg-[#2d2d2d]"
=======
								triggerClassName="w-full text-ellipsis overflow-hidden"
>>>>>>> ae2f98a6
								itemClassName="group"
								renderItem={({ type, value, label, pinned }) => {
									if (type !== DropdownOptionType.ITEM) {
										return label
									}

									const config = listApiConfigMeta?.find((c) => c.id === value)
									const isCurrentConfig = config?.name === currentApiConfigName

									return (
										<div className="flex justify-between gap-2 w-full h-5">
											<div className={cn({ "font-medium": isCurrentConfig })}>{label}</div>
											<div className="flex justify-end w-10">
												<div
													className={cn("size-5 p-1", {
														"block group-hover:hidden": !pinned,
														hidden: !isCurrentConfig,
													})}>
													<Check className="size-3" />
												</div>
												<Button
													variant="ghost"
													size="icon"
													title={pinned ? t("chat:unpin") : t("chat:pin")}
													onClick={(e) => {
														e.stopPropagation()
														togglePinnedApiConfig(value)
														vscode.postMessage({ type: "toggleApiConfigPin", text: value })
													}}
													className={cn("size-5", {
														"hidden group-hover:flex": !pinned,
														"bg-accent": pinned,
													})}>
													<Pin className="size-3 p-0.5 opacity-50" />
												</Button>
											</div>
										</div>
									)
								}}
							/>
						</div>

						{/* kilocode_change begin: Model display */}
						<div
							className="flex items-center mx-2 overflow-hidden"
							title={`${selectedProvider}:${selectedModelId}`}>
							<span className="text-xs text-vscode-descriptionForeground opacity-70 truncate">
								{selectedProvider}:{selectedModelId}
							</span>
						</div>
						{/* kilocode_change end */}
					</div>

					{/* Right side - action buttons */}
					<div className={cn("flex", "items-center", "gap-0.5", "shrink-0")}>
						<IconButton
							iconClass={isEnhancingPrompt ? "codicon-loading" : "codicon-sparkle"}
							title={t("chat:enhancePrompt")}
							disabled={textAreaDisabled}
							isLoading={isEnhancingPrompt}
							onClick={handleEnhancePrompt}
						/>
						<IconButton
							iconClass="codicon-attach"
							title="Add Context (@)"
							disabled={textAreaDisabled || showContextMenu}
							onClick={() => {
								if (textAreaDisabled || showContextMenu || !textAreaRef.current) return

								textAreaRef.current.focus()

								setInputValue(`${inputValue} @`)
								setShowContextMenu(true)
								// Empty search query explicitly to show all options
								// and set to "File" option by default
								setSearchQuery("")
								setSelectedMenuIndex(4)
							}}
						/>
						<IconButton
							className="hidden" // kilocode_change
							iconClass="codicon-device-camera"
							title={t("chat:addImages")}
							disabled={shouldDisableImages}
							onClick={onSelectImages}
						/>
						<IconButton
							iconClass="codicon-send"
							title={t("chat:sendMessage")}
							disabled={textAreaDisabled}
							onClick={onSend}
						/>
					</div>
				</div>
			</div>
		)
	},
)

export default ChatTextArea<|MERGE_RESOLUTION|>--- conflicted
+++ resolved
@@ -1062,13 +1062,9 @@
 										vscode.postMessage({ type: "loadApiConfigurationById", text: value })
 									}
 								}}
-<<<<<<< HEAD
 								contentClassName="max-h-[300px] overflow-y-auto"
 								// kilocode_change: add different border and background colors
 								triggerClassName="w-full text-ellipsis overflow-hidden bg-[#1e1e1e] border-[#333333] hover:bg-[#2d2d2d]"
-=======
-								triggerClassName="w-full text-ellipsis overflow-hidden"
->>>>>>> ae2f98a6
 								itemClassName="group"
 								renderItem={({ type, value, label, pinned }) => {
 									if (type !== DropdownOptionType.ITEM) {
