--- conflicted
+++ resolved
@@ -29,11 +29,7 @@
 					/>
 				</div>
 				<a
-<<<<<<< HEAD
-					href="https://kilocode.ai/docs/features/shell-integration"
-=======
 					href={buildDocLink("troubleshooting/shell-integration/", "error_tooltip")}
->>>>>>> d2e15c16
 					className="underline"
 					style={{ color: "inherit" }}>
 					{t("chat:shellIntegration.troubleshooting")}
