--- conflicted
+++ resolved
@@ -243,12 +243,7 @@
 							color: "var(--vscode-descriptionForeground)",
 							fontSize: "12px",
 						}}>
-<<<<<<< HEAD
-						Auto-approve allows Kilo Code to perform actions without asking for permission. Only enable for
-						actions you fully trust.
-=======
 						{t("chat:autoApprove.description")}
->>>>>>> 95ba760d
 					</div>
 					{actions.map((action) => (
 						<div key={action.id} style={{ margin: "6px 0" }}>
