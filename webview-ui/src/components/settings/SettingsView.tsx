--- conflicted
+++ resolved
@@ -28,16 +28,10 @@
 	LucideIcon,
 } from "lucide-react"
 
-<<<<<<< HEAD
 // kilocode_change
 import { ensureBodyPointerEventsRestored } from "@/utils/fixPointerEvents"
 
-import type { ProviderSettings, ExperimentId } from "@roo-code/types"
-
-import { TelemetrySetting } from "@roo/TelemetrySetting"
-=======
 import type { ProviderSettings, ExperimentId, TelemetrySetting } from "@roo-code/types"
->>>>>>> 8cff25ab
 
 import { vscode } from "@src/utils/vscode"
 import { cn } from "@src/lib/utils"
@@ -77,13 +71,9 @@
 import { About } from "./About"
 import { Section } from "./Section"
 import PromptsSettings from "./PromptsSettings"
-<<<<<<< HEAD
-import { cn } from "@/lib/utils"
 import McpView from "../kilocodeMcp/McpView" // kilocode_change
 import deepEqual from "fast-deep-equal" // kilocode_change
 import { GhostServiceSettingsView } from "../kilocode/settings/GhostServiceSettings" // kilocode_change
-=======
->>>>>>> 8cff25ab
 
 export const settingsTabsContainer = "flex flex-1 overflow-hidden [&.narrow_.tab-label]:hidden"
 export const settingsTabList =
@@ -432,20 +422,16 @@
 			vscode.postMessage({ type: "upsertApiConfiguration", text: currentApiConfigName, apiConfiguration })
 			vscode.postMessage({ type: "telemetrySetting", text: telemetrySetting })
 			vscode.postMessage({ type: "profileThresholds", values: profileThresholds })
-<<<<<<< HEAD
 			vscode.postMessage({ type: "systemNotificationsEnabled", bool: systemNotificationsEnabled }) // kilocode_change
 			vscode.postMessage({ type: "ghostServiceSettings", values: ghostServiceSettings }) // kilocode_change
 			vscode.postMessage({ type: "morphApiKey", text: morphApiKey }) // kilocode_change
-
-			// Update cachedState to match the current state to prevent isChangeDetected from being set back to true
-			setCachedState((prevState) => ({ ...prevState, ...extensionState }))
-=======
 			vscode.postMessage({ type: "openRouterImageApiKey", text: openRouterImageApiKey })
 			vscode.postMessage({
 				type: "openRouterImageGenerationSelectedModel",
 				text: openRouterImageGenerationSelectedModel,
 			})
->>>>>>> 8cff25ab
+			// Update cachedState to match the current state to prevent isChangeDetected from being set back to true
+			setCachedState((prevState) => ({ ...prevState, ...extensionState }))
 			setChangeDetected(false)
 		}
 	}
@@ -880,12 +866,10 @@
 						<ExperimentalSettings
 							setExperimentEnabled={setExperimentEnabled}
 							experiments={experiments}
-<<<<<<< HEAD
 							// kilocode_change start
 							setCachedStateField={setCachedStateField}
 							morphApiKey={morphApiKey}
 							// kilocode_change end
-=======
 							apiConfiguration={apiConfiguration}
 							setApiConfigurationField={setApiConfigurationField}
 							openRouterImageApiKey={openRouterImageApiKey as string | undefined}
@@ -894,7 +878,6 @@
 							}
 							setOpenRouterImageApiKey={setOpenRouterImageApiKey}
 							setImageGenerationSelectedModel={setImageGenerationSelectedModel}
->>>>>>> 8cff25ab
 						/>
 					)}
 
