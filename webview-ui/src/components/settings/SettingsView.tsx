import React, {
	forwardRef,
	memo,
	useCallback,
	useEffect,
	useImperativeHandle,
	useLayoutEffect,
	useMemo,
	useRef,
	useState,
} from "react"
import {
	CheckCheck,
	SquareMousePointer,
	Webhook,
	GitBranch,
	Bell,
	Database,
	SquareTerminal,
	FlaskConical,
	AlertTriangle,
	Globe,
	Info,
	Server, // kilocode_change
	Bot, // kilocode_change
	MessageSquare,
	Monitor,
	LucideIcon,
	SquareSlash,
	Glasses,
} from "lucide-react"

// kilocode_change
import { ensureBodyPointerEventsRestored } from "@/utils/fixPointerEvents"

import type { ProviderSettings, ExperimentId, TelemetrySetting } from "@roo-code/types"

import { vscode } from "@src/utils/vscode"
import { cn } from "@src/lib/utils"
import { useAppTranslation } from "@src/i18n/TranslationContext"
import { ExtensionStateContextType, useExtensionState } from "@src/context/ExtensionStateContext"
import {
	AlertDialog,
	AlertDialogContent,
	AlertDialogTitle,
	AlertDialogDescription,
	AlertDialogCancel,
	AlertDialogAction,
	AlertDialogHeader,
	AlertDialogFooter,
	Button,
	Tooltip,
	TooltipContent,
	TooltipProvider,
	TooltipTrigger,
	StandardTooltip,
} from "@src/components/ui"

import { Tab, TabContent, TabHeader, TabList, TabTrigger } from "../common/Tab"
import { SetCachedStateField, SetExperimentEnabled } from "./types"
import { SectionHeader } from "./SectionHeader"
import ApiConfigManager from "./ApiConfigManager"
import ApiOptions from "./ApiOptions"
import { AutoApproveSettings } from "./AutoApproveSettings"
import { BrowserSettings } from "./BrowserSettings"
import { CheckpointSettings } from "./CheckpointSettings"
import { DisplaySettings } from "./DisplaySettings" // kilocode_change
import { NotificationSettings } from "./NotificationSettings"
import { ContextManagementSettings } from "./ContextManagementSettings"
import { TerminalSettings } from "./TerminalSettings"
import { ExperimentalSettings } from "./ExperimentalSettings"
import { LanguageSettings } from "./LanguageSettings"
import { About } from "./About"
import { Section } from "./Section"
import PromptsSettings from "./PromptsSettings"
<<<<<<< HEAD
import McpView from "../kilocodeMcp/McpView" // kilocode_change
import deepEqual from "fast-deep-equal" // kilocode_change
import { GhostServiceSettingsView } from "../kilocode/settings/GhostServiceSettings" // kilocode_change
=======
import { SlashCommandsSettings } from "./SlashCommandsSettings"
import { UISettings } from "./UISettings"
>>>>>>> 17ae7e2d

export const settingsTabsContainer = "flex flex-1 overflow-hidden [&.narrow_.tab-label]:hidden"
export const settingsTabList =
	"w-48 data-[compact=true]:w-12 flex-shrink-0 flex flex-col overflow-y-auto overflow-x-hidden border-r border-vscode-sideBar-background"
export const settingsTabTrigger =
	"whitespace-nowrap overflow-hidden min-w-0 h-12 px-4 py-3 box-border flex items-center border-l-2 border-transparent text-vscode-foreground opacity-70 hover:bg-vscode-list-hoverBackground data-[compact=true]:w-12 data-[compact=true]:p-4"
export const settingsTabTriggerActive = "opacity-100 border-vscode-focusBorder bg-vscode-list-activeSelectionBackground"

export interface SettingsViewRef {
	checkUnsaveChanges: (then: () => void) => void
}
const sectionNames = [
	"providers",
	"autoApprove",
	"slashCommands",
	"browser",
	"checkpoints",
	"ghost", // kilocode_change
	"display", // kilocode_change
	"notifications",
	"contextManagement",
	"terminal",
	"prompts",
	"ui",
	"experimental",
	"language",
	"mcp",
	"about",
] as const

type SectionName = (typeof sectionNames)[number] // kilocode_change

type SettingsViewProps = {
	onDone: () => void
	targetSection?: string
}

const SettingsView = forwardRef<SettingsViewRef, SettingsViewProps>(({ onDone, targetSection }, ref) => {
	const { t } = useAppTranslation()

	const extensionState = useExtensionState()
	const {
		currentApiConfigName,
		listApiConfigMeta,
		uriScheme,
		kiloCodeWrapperProperties, // kilocode_change
		settingsImportedAt,
	} = extensionState

	const [isDiscardDialogShow, setDiscardDialogShow] = useState(false)
	const [isChangeDetected, setChangeDetected] = useState(false)
	const [errorMessage, setErrorMessage] = useState<string | undefined>(undefined)
	const [activeTab, setActiveTab] = useState<SectionName>(
		targetSection && sectionNames.includes(targetSection as SectionName)
			? (targetSection as SectionName)
			: "providers",
	)

	const scrollPositions = useRef<Record<SectionName, number>>(
		Object.fromEntries(sectionNames.map((s) => [s, 0])) as Record<SectionName, number>,
	)
	const contentRef = useRef<HTMLDivElement | null>(null)

	const prevApiConfigName = useRef(currentApiConfigName)
	const confirmDialogHandler = useRef<() => void>()

	const [cachedState, setCachedState] = useState(extensionState)

	// kilocode_change begin
	useEffect(() => {
		ensureBodyPointerEventsRestored()
	}, [isDiscardDialogShow])

	useEffect(() => {
		setChangeDetected(JSON.stringify(cachedState) !== JSON.stringify(extensionState))
	}, [cachedState, extensionState])
	// kilocode_change end

	const {
		alwaysAllowReadOnly,
		alwaysAllowReadOnlyOutsideWorkspace,
		allowedCommands,
		deniedCommands,
		allowedMaxRequests,
		allowedMaxCost,
		language,
		alwaysAllowBrowser,
		alwaysAllowExecute,
		alwaysAllowMcp,
		alwaysAllowModeSwitch,
		alwaysAllowSubtasks,
		alwaysAllowWrite,
		alwaysAllowWriteOutsideWorkspace,
		alwaysAllowWriteProtected,
		alwaysApproveResubmit,
		autoCondenseContext,
		autoCondenseContextPercent,
		browserToolEnabled,
		browserViewportSize,
		enableCheckpoints,
		diffEnabled,
		experiments,
		morphApiKey, // kilocode_change
		fuzzyMatchThreshold,
		maxOpenTabsContext,
		maxWorkspaceFiles,
		mcpEnabled,
		requestDelaySeconds,
		remoteBrowserHost,
		screenshotQuality,
		soundEnabled,
		ttsEnabled,
		ttsSpeed,
		soundVolume,
		telemetrySetting,
		terminalOutputLineLimit,
		terminalOutputCharacterLimit,
		terminalShellIntegrationTimeout,
		terminalShellIntegrationDisabled, // Added from upstream
		terminalCommandDelay,
		terminalPowershellCounter,
		terminalZshClearEolMark,
		terminalZshOhMy,
		terminalZshP10k,
		terminalZdotdir,
		writeDelayMs,
		showRooIgnoredFiles,
		remoteBrowserEnabled,
		maxReadFileLine,
		showAutoApproveMenu, // kilocode_change
		showTaskTimeline, // kilocode_change
		maxImageFileSize,
		maxTotalImageSize,
		terminalCompressProgressBar,
		maxConcurrentFileReads,
		allowVeryLargeReads, // kilocode_change
		terminalCommandApiConfigId, // kilocode_change
		condensingApiConfigId,
		customCondensingPrompt,
		customSupportPrompts,
		profileThresholds,
		systemNotificationsEnabled, // kilocode_change
		alwaysAllowFollowupQuestions,
		alwaysAllowUpdateTodoList,
		followupAutoApproveTimeoutMs,
		ghostServiceSettings, // kilocode_change
		includeDiagnosticMessages,
		maxDiagnosticMessages,
		includeTaskHistoryInEnhance,
		openRouterImageApiKey,
		kiloCodeImageApiKey,
		openRouterImageGenerationSelectedModel,
		reasoningBlockCollapsed,
	} = cachedState

	const apiConfiguration = useMemo(() => cachedState.apiConfiguration ?? {}, [cachedState.apiConfiguration])

	useEffect(() => {
		// Update only when currentApiConfigName is changed.
		// Expected to be triggered by loadApiConfiguration/upsertApiConfiguration.
		if (prevApiConfigName.current === currentApiConfigName) {
			return
		}

		setCachedState((prevCachedState) => ({ ...prevCachedState, ...extensionState }))
		prevApiConfigName.current = currentApiConfigName
		setChangeDetected(false)
	}, [currentApiConfigName, extensionState, isChangeDetected])

	// kilocode_change start
	// Temporary way of making sure that the Settings view updates its local state properly when receiving
	// api keys from providers that support url callbacks. This whole Settings View needs proper with this local state thing later
	const { kilocodeToken, openRouterApiKey, glamaApiKey, requestyApiKey } = extensionState.apiConfiguration ?? {}
	useEffect(() => {
		setCachedState((prevCachedState) => ({
			...prevCachedState,
			apiConfiguration: {
				...prevCachedState.apiConfiguration,
				// Only set specific tokens/keys instead of spreading the entire
				// `prevCachedState.apiConfiguration` since it may contain unsaved changes
				kilocodeToken,
				openRouterApiKey,
				glamaApiKey,
				requestyApiKey,
			},
		}))
	}, [kilocodeToken, openRouterApiKey, glamaApiKey, requestyApiKey])

	useEffect(() => {
		// Only update if we're not already detecting changes
		// This prevents overwriting user changes that haven't been saved yet
		if (!isChangeDetected) {
			setCachedState(extensionState)
		}
	}, [extensionState, isChangeDetected])
	// kilocode_change end

	// Bust the cache when settings are imported.
	useEffect(() => {
		if (settingsImportedAt) {
			setCachedState((prevCachedState) => ({ ...prevCachedState, ...extensionState }))
			setChangeDetected(false)
		}
	}, [settingsImportedAt, extensionState])

	const setCachedStateField: SetCachedStateField<keyof ExtensionStateContextType> = useCallback((field, value) => {
		setCachedState((prevState) => {
			// kilocode_change start
			if (deepEqual(prevState[field], value)) {
				return prevState
			}
			// kilocode_change end

			setChangeDetected(true)
			return { ...prevState, [field]: value }
		})
	}, [])

	const setApiConfigurationField = useCallback(
		<K extends keyof ProviderSettings>(field: K, value: ProviderSettings[K], isUserAction: boolean = true) => {
			setCachedState((prevState) => {
				if (prevState.apiConfiguration?.[field] === value) {
					return prevState
				}

				const previousValue = prevState.apiConfiguration?.[field]

				// Only skip change detection for automatic initialization (not user actions)
				// This prevents the dirty state when the component initializes and auto-syncs values
				const isInitialSync = !isUserAction && previousValue === undefined && value !== undefined

				if (!isInitialSync) {
					setChangeDetected(true)
				}
				return { ...prevState, apiConfiguration: { ...prevState.apiConfiguration, [field]: value } }
			})
		},
		[],
	)

	const setExperimentEnabled: SetExperimentEnabled = useCallback((id: ExperimentId, enabled: boolean) => {
		setCachedState((prevState) => {
			if (prevState.experiments?.[id] === enabled) {
				return prevState
			}

			setChangeDetected(true)
			return { ...prevState, experiments: { ...prevState.experiments, [id]: enabled } }
		})
	}, [])

	const setTelemetrySetting = useCallback((setting: TelemetrySetting) => {
		setCachedState((prevState) => {
			if (prevState.telemetrySetting === setting) {
				return prevState
			}

			setChangeDetected(true)
			return { ...prevState, telemetrySetting: setting }
		})
	}, [])

	const setOpenRouterImageApiKey = useCallback((apiKey: string) => {
		setCachedState((prevState) => {
			setChangeDetected(true)
			return { ...prevState, openRouterImageApiKey: apiKey }
		})
	}, [])

	const setKiloCodeImageApiKey = useCallback((apiKey: string) => {
		setCachedState((prevState) => {
			setChangeDetected(true)
			return { ...prevState, kiloCodeImageApiKey: apiKey }
		})
	}, [])

	const setImageGenerationSelectedModel = useCallback((model: string) => {
		setCachedState((prevState) => {
			setChangeDetected(true)
			return { ...prevState, openRouterImageGenerationSelectedModel: model }
		})
	}, [])

	const setCustomSupportPromptsField = useCallback((prompts: Record<string, string | undefined>) => {
		setCachedState((prevState) => {
			if (JSON.stringify(prevState.customSupportPrompts) === JSON.stringify(prompts)) {
				return prevState
			}

			setChangeDetected(true)
			return { ...prevState, customSupportPrompts: prompts }
		})
	}, [])

	const isSettingValid = !errorMessage

	const handleSubmit = () => {
		if (isSettingValid) {
			vscode.postMessage({ type: "language", text: language })
			vscode.postMessage({ type: "alwaysAllowReadOnly", bool: alwaysAllowReadOnly })
			vscode.postMessage({
				type: "alwaysAllowReadOnlyOutsideWorkspace",
				bool: alwaysAllowReadOnlyOutsideWorkspace,
			})
			vscode.postMessage({ type: "alwaysAllowWrite", bool: alwaysAllowWrite })
			vscode.postMessage({ type: "alwaysAllowWriteOutsideWorkspace", bool: alwaysAllowWriteOutsideWorkspace })
			vscode.postMessage({ type: "alwaysAllowWriteProtected", bool: alwaysAllowWriteProtected })
			vscode.postMessage({ type: "alwaysAllowExecute", bool: alwaysAllowExecute })
			vscode.postMessage({ type: "alwaysAllowBrowser", bool: alwaysAllowBrowser })
			vscode.postMessage({ type: "alwaysAllowMcp", bool: alwaysAllowMcp })
			vscode.postMessage({ type: "allowedCommands", commands: allowedCommands ?? [] })
			vscode.postMessage({ type: "deniedCommands", commands: deniedCommands ?? [] })
			vscode.postMessage({ type: "allowedMaxRequests", value: allowedMaxRequests ?? undefined })
			vscode.postMessage({ type: "allowedMaxCost", value: allowedMaxCost ?? undefined })
			vscode.postMessage({ type: "autoCondenseContext", bool: autoCondenseContext })
			vscode.postMessage({ type: "autoCondenseContextPercent", value: autoCondenseContextPercent })
			vscode.postMessage({ type: "browserToolEnabled", bool: browserToolEnabled })
			vscode.postMessage({ type: "soundEnabled", bool: soundEnabled })
			vscode.postMessage({ type: "ttsEnabled", bool: ttsEnabled })
			vscode.postMessage({ type: "ttsSpeed", value: ttsSpeed })
			vscode.postMessage({ type: "soundVolume", value: soundVolume })
			vscode.postMessage({ type: "diffEnabled", bool: diffEnabled })
			vscode.postMessage({ type: "enableCheckpoints", bool: enableCheckpoints })
			vscode.postMessage({ type: "browserViewportSize", text: browserViewportSize })
			vscode.postMessage({ type: "remoteBrowserHost", text: remoteBrowserHost })
			vscode.postMessage({ type: "remoteBrowserEnabled", bool: remoteBrowserEnabled })
			vscode.postMessage({ type: "fuzzyMatchThreshold", value: fuzzyMatchThreshold ?? 1.0 })
			vscode.postMessage({ type: "writeDelayMs", value: writeDelayMs })
			vscode.postMessage({ type: "screenshotQuality", value: screenshotQuality ?? 75 })
			vscode.postMessage({ type: "terminalOutputLineLimit", value: terminalOutputLineLimit ?? 500 })
			vscode.postMessage({ type: "terminalOutputCharacterLimit", value: terminalOutputCharacterLimit ?? 50000 })
			vscode.postMessage({ type: "terminalShellIntegrationTimeout", value: terminalShellIntegrationTimeout })
			vscode.postMessage({ type: "terminalShellIntegrationDisabled", bool: terminalShellIntegrationDisabled })
			vscode.postMessage({ type: "terminalCommandDelay", value: terminalCommandDelay })
			vscode.postMessage({ type: "terminalPowershellCounter", bool: terminalPowershellCounter })
			vscode.postMessage({ type: "terminalZshClearEolMark", bool: terminalZshClearEolMark })
			vscode.postMessage({ type: "terminalZshOhMy", bool: terminalZshOhMy })
			vscode.postMessage({ type: "terminalZshP10k", bool: terminalZshP10k })
			vscode.postMessage({ type: "terminalZdotdir", bool: terminalZdotdir })
			vscode.postMessage({ type: "terminalCompressProgressBar", bool: terminalCompressProgressBar })
			vscode.postMessage({ type: "terminalCommandApiConfigId", text: terminalCommandApiConfigId || "" }) // kilocode_change
			vscode.postMessage({ type: "mcpEnabled", bool: mcpEnabled })
			vscode.postMessage({ type: "alwaysApproveResubmit", bool: alwaysApproveResubmit })
			vscode.postMessage({ type: "requestDelaySeconds", value: requestDelaySeconds })
			vscode.postMessage({ type: "maxOpenTabsContext", value: maxOpenTabsContext })
			vscode.postMessage({ type: "maxWorkspaceFiles", value: maxWorkspaceFiles ?? 200 })
			vscode.postMessage({ type: "showRooIgnoredFiles", bool: showRooIgnoredFiles })
			vscode.postMessage({ type: "showAutoApproveMenu", bool: showAutoApproveMenu }) // kilocode_change
			vscode.postMessage({ type: "maxReadFileLine", value: maxReadFileLine ?? -1 })
			vscode.postMessage({ type: "maxImageFileSize", value: maxImageFileSize ?? 5 })
			vscode.postMessage({ type: "maxTotalImageSize", value: maxTotalImageSize ?? 20 })
			vscode.postMessage({ type: "maxConcurrentFileReads", value: cachedState.maxConcurrentFileReads ?? 5 })
			vscode.postMessage({ type: "allowVeryLargeReads", bool: allowVeryLargeReads }) // kilocode_change
			vscode.postMessage({ type: "includeDiagnosticMessages", bool: includeDiagnosticMessages })
			vscode.postMessage({ type: "maxDiagnosticMessages", value: maxDiagnosticMessages ?? 50 })
			vscode.postMessage({ type: "currentApiConfigName", text: currentApiConfigName })
			vscode.postMessage({ type: "updateExperimental", values: experiments })
			vscode.postMessage({ type: "alwaysAllowModeSwitch", bool: alwaysAllowModeSwitch })
			vscode.postMessage({ type: "alwaysAllowSubtasks", bool: alwaysAllowSubtasks })
			vscode.postMessage({ type: "showTaskTimeline", bool: showTaskTimeline }) // kilocode_change
			vscode.postMessage({ type: "alwaysAllowFollowupQuestions", bool: alwaysAllowFollowupQuestions })
			vscode.postMessage({ type: "alwaysAllowUpdateTodoList", bool: alwaysAllowUpdateTodoList })
			vscode.postMessage({ type: "followupAutoApproveTimeoutMs", value: followupAutoApproveTimeoutMs })
			vscode.postMessage({ type: "condensingApiConfigId", text: condensingApiConfigId || "" })
			vscode.postMessage({ type: "updateCondensingPrompt", text: customCondensingPrompt || "" })
			vscode.postMessage({ type: "updateSupportPrompt", values: customSupportPrompts || {} })
			vscode.postMessage({ type: "includeTaskHistoryInEnhance", bool: includeTaskHistoryInEnhance ?? true })
			vscode.postMessage({ type: "setReasoningBlockCollapsed", bool: reasoningBlockCollapsed ?? true })
			vscode.postMessage({ type: "upsertApiConfiguration", text: currentApiConfigName, apiConfiguration })
			vscode.postMessage({ type: "telemetrySetting", text: telemetrySetting })
			vscode.postMessage({ type: "profileThresholds", values: profileThresholds })
			vscode.postMessage({ type: "systemNotificationsEnabled", bool: systemNotificationsEnabled }) // kilocode_change
			vscode.postMessage({ type: "ghostServiceSettings", values: ghostServiceSettings }) // kilocode_change
			vscode.postMessage({ type: "morphApiKey", text: morphApiKey }) // kilocode_change
			vscode.postMessage({ type: "openRouterImageApiKey", text: openRouterImageApiKey })
			vscode.postMessage({ type: "kiloCodeImageApiKey", text: kiloCodeImageApiKey })
			vscode.postMessage({
				type: "openRouterImageGenerationSelectedModel",
				text: openRouterImageGenerationSelectedModel,
			})
			// Update cachedState to match the current state to prevent isChangeDetected from being set back to true
			setCachedState((prevState) => ({ ...prevState, ...extensionState }))
			setChangeDetected(false)
		}
	}

	const checkUnsaveChanges = useCallback(
		(then: () => void) => {
			if (isChangeDetected) {
				confirmDialogHandler.current = then
				setDiscardDialogShow(true)
			} else {
				then()
			}
		},
		[isChangeDetected],
	)

	useImperativeHandle(ref, () => ({ checkUnsaveChanges }), [checkUnsaveChanges])

	// kilocode_change start
	const onConfirmDialogResult = useCallback(
		(confirm: boolean) => {
			if (confirm) {
				// Discard changes: Reset state and flag
				setCachedState(extensionState) // Revert to original state
				setChangeDetected(false) // Reset change flag
				confirmDialogHandler.current?.() // Execute the pending action (e.g., tab switch)
			}
			// If confirm is false (Cancel), do nothing, dialog closes automatically
		},
		[setCachedState, setChangeDetected, extensionState], // Depend on extensionState to get the latest original state
	)

	// From time to time there's a bug that triggers unsaved changes upon rendering the SettingsView
	// This is a (nasty) workaround to detect when this happens, and to force overwrite the unsaved changes
	const renderStart = useRef<null | number>()
	useEffect(() => {
		renderStart.current = performance.now()
	}, [])
	useEffect(() => {
		if (renderStart.current && process.env.NODE_ENV !== "test") {
			const renderEnd = performance.now()
			const renderTime = renderEnd - renderStart.current

			if (renderTime < 100 && isChangeDetected) {
				console.info("Overwriting unsaved changes in less than 100ms")
				onConfirmDialogResult(true)
			}
		}
	}, [isChangeDetected, onConfirmDialogResult])
	// kilocode_change end

	// Handle tab changes with unsaved changes check
	const handleTabChange = useCallback(
		(newTab: SectionName) => {
			if (contentRef.current) {
				scrollPositions.current[activeTab] = contentRef.current.scrollTop
			}
			setActiveTab(newTab)
		},
		[activeTab],
	)

	useLayoutEffect(() => {
		if (contentRef.current) {
			contentRef.current.scrollTop = scrollPositions.current[activeTab] ?? 0
		}
	}, [activeTab])

	// Store direct DOM element refs for each tab
	const tabRefs = useRef<Record<SectionName, HTMLButtonElement | null>>(
		Object.fromEntries(sectionNames.map((name) => [name, null])) as Record<SectionName, HTMLButtonElement | null>,
	)

	// Track whether we're in compact mode
	const [isCompactMode, setIsCompactMode] = useState(false)
	const containerRef = useRef<HTMLDivElement>(null)

	// Setup resize observer to detect when we should switch to compact mode
	useEffect(() => {
		if (!containerRef.current) return

		const observer = new ResizeObserver((entries) => {
			for (const entry of entries) {
				// If container width is less than 500px, switch to compact mode
				setIsCompactMode(entry.contentRect.width < 500)
			}
		})

		observer.observe(containerRef.current)

		return () => {
			observer?.disconnect()
		}
	}, [])

	const sections: { id: SectionName; icon: LucideIcon }[] = useMemo(
		() => [
			{ id: "providers", icon: Webhook },
			{ id: "autoApprove", icon: CheckCheck },
			{ id: "slashCommands", icon: SquareSlash },
			{ id: "browser", icon: SquareMousePointer },
			{ id: "checkpoints", icon: GitBranch },
			{ id: "display", icon: Monitor }, // kilocode_change
			...(kiloCodeWrapperProperties?.kiloCodeWrapped ? [] : [{ id: "ghost" as const, icon: Bot }]), // kilocode_change
			{ id: "notifications", icon: Bell },
			{ id: "contextManagement", icon: Database },
			{ id: "terminal", icon: SquareTerminal },
			{ id: "prompts", icon: MessageSquare },
			{ id: "ui", icon: Glasses },
			{ id: "experimental", icon: FlaskConical },
			{ id: "language", icon: Globe },
			{ id: "mcp", icon: Server },
			{ id: "about", icon: Info },
		],
		[kiloCodeWrapperProperties?.kiloCodeWrapped], // kilocode_change
	)
	// Update target section logic to set active tab
	useEffect(() => {
		if (targetSection && sectionNames.includes(targetSection as SectionName)) {
			setActiveTab(targetSection as SectionName)
		}
	}, [targetSection]) // kilocode_change

	// Function to scroll the active tab into view for vertical layout
	const scrollToActiveTab = useCallback(() => {
		const activeTabElement = tabRefs.current[activeTab]

		if (activeTabElement) {
			activeTabElement.scrollIntoView({
				behavior: "auto",
				block: "nearest",
			})
		}
	}, [activeTab])

	// Effect to scroll when the active tab changes
	useEffect(() => {
		scrollToActiveTab()
	}, [activeTab, scrollToActiveTab])

	// Effect to scroll when the webview becomes visible
	useLayoutEffect(() => {
		const handleMessage = (event: MessageEvent) => {
			const message = event.data
			if (message.type === "action" && message.action === "didBecomeVisible") {
				scrollToActiveTab()
			}
		}

		window.addEventListener("message", handleMessage)

		return () => {
			window.removeEventListener("message", handleMessage)
		}
	}, [scrollToActiveTab])

	return (
		<Tab>
			<TabHeader className="flex justify-between items-center gap-2">
				<div className="flex items-center gap-1">
					<h3 className="text-vscode-foreground m-0">{t("settings:header.title")}</h3>
				</div>
				<div className="flex gap-2">
					<StandardTooltip
						content={
							!isSettingValid
								? errorMessage
								: isChangeDetected
									? t("settings:header.saveButtonTooltip")
									: t("settings:header.nothingChangedTooltip")
						}>
						<Button
							variant={isSettingValid ? "default" : "secondary"}
							className={!isSettingValid ? "!border-vscode-errorForeground" : ""}
							onClick={handleSubmit}
							disabled={!isChangeDetected || !isSettingValid}
							data-testid="save-button">
							{t("settings:common.save")}
						</Button>
					</StandardTooltip>
					<StandardTooltip content={t("settings:header.doneButtonTooltip")}>
						<Button variant="secondary" onClick={() => checkUnsaveChanges(onDone)}>
							{t("settings:common.done")}
						</Button>
					</StandardTooltip>
				</div>
			</TabHeader>

			{/* Vertical tabs layout */}
			<div ref={containerRef} className={cn(settingsTabsContainer, isCompactMode && "narrow")}>
				{/* Tab sidebar */}
				<TabList
					value={activeTab}
					onValueChange={(value) => handleTabChange(value as SectionName)}
					className={cn(settingsTabList)}
					data-compact={isCompactMode}
					data-testid="settings-tab-list">
					{sections.map(({ id, icon: Icon }) => {
						const isSelected = id === activeTab
						const onSelect = () => handleTabChange(id)

						// Base TabTrigger component definition
						// We pass isSelected manually for styling, but onSelect is handled conditionally
						const triggerComponent = (
							<TabTrigger
								ref={(element) => (tabRefs.current[id] = element)}
								value={id}
								isSelected={isSelected} // Pass manually for styling state
								className={cn(
									isSelected // Use manual isSelected for styling
										? `${settingsTabTrigger} ${settingsTabTriggerActive}`
										: settingsTabTrigger,
									"focus:ring-0", // Remove the focus ring styling
								)}
								data-testid={`tab-${id}`}
								data-compact={isCompactMode}>
								<div className={cn("flex items-center gap-2", isCompactMode && "justify-center")}>
									<Icon className="w-4 h-4" />
									<span className="tab-label">
										{id === "mcp"
											? t(`kilocode:settings.sections.mcp`)
											: id === "ghost"
												? t(`kilocode:ghost.title`)
												: t(`settings:sections.${id}`)}
									</span>
								</div>
							</TabTrigger>
						)

						if (isCompactMode) {
							// Wrap in Tooltip and manually add onClick to the trigger
							return (
								<TooltipProvider key={id} delayDuration={300}>
									<Tooltip>
										<TooltipTrigger asChild onClick={onSelect}>
											{/* Clone to avoid ref issues if triggerComponent itself had a key */}
											{React.cloneElement(triggerComponent)}
										</TooltipTrigger>
										<TooltipContent side="right" className="text-base">
											<p className="m-0">
												{id === "mcp"
													? t(`kilocode:settings.sections.mcp`)
													: id === "ghost"
														? t(`kilocode:ghost.title`)
														: t(`settings:sections.${id}`)}
											</p>
										</TooltipContent>
									</Tooltip>
								</TooltipProvider>
							)
						} else {
							// Render trigger directly; TabList will inject onSelect via cloning
							// Ensure the element passed to TabList has the key
							return React.cloneElement(triggerComponent, { key: id })
						}
					})}
				</TabList>

				{/* Content area */}
				<TabContent ref={contentRef} className="p-0 flex-1 overflow-auto">
					{/* Providers Section */}
					{activeTab === "providers" && (
						<div>
							<SectionHeader>
								<div className="flex items-center gap-2">
									<Webhook className="w-4" />
									<div>{t("settings:sections.providers")}</div>
								</div>
							</SectionHeader>

							<Section>
								<ApiConfigManager
									currentApiConfigName={currentApiConfigName}
									listApiConfigMeta={listApiConfigMeta}
									onSelectConfig={(configName: string) =>
										checkUnsaveChanges(() =>
											vscode.postMessage({ type: "loadApiConfiguration", text: configName }),
										)
									}
									onDeleteConfig={(configName: string) =>
										vscode.postMessage({ type: "deleteApiConfiguration", text: configName })
									}
									onRenameConfig={(oldName: string, newName: string) => {
										vscode.postMessage({
											type: "renameApiConfiguration",
											values: { oldName, newName },
											apiConfiguration,
										})
										prevApiConfigName.current = newName
									}}
									onUpsertConfig={(configName: string) =>
										vscode.postMessage({
											type: "upsertApiConfiguration",
											text: configName,
											apiConfiguration,
										})
									}
								/>
								<ApiOptions
									uriScheme={uriScheme}
									apiConfiguration={apiConfiguration}
									setApiConfigurationField={setApiConfigurationField}
									errorMessage={errorMessage}
									setErrorMessage={setErrorMessage}
									currentApiConfigName={currentApiConfigName}
								/>
							</Section>
						</div>
					)}

					{/* Auto-Approve Section */}
					{activeTab === "autoApprove" && (
						<AutoApproveSettings
							showAutoApproveMenu={showAutoApproveMenu} // kilocode_change
							alwaysAllowReadOnly={alwaysAllowReadOnly}
							alwaysAllowReadOnlyOutsideWorkspace={alwaysAllowReadOnlyOutsideWorkspace}
							alwaysAllowWrite={alwaysAllowWrite}
							alwaysAllowWriteOutsideWorkspace={alwaysAllowWriteOutsideWorkspace}
							alwaysAllowWriteProtected={alwaysAllowWriteProtected}
							alwaysAllowBrowser={alwaysAllowBrowser}
							alwaysApproveResubmit={alwaysApproveResubmit}
							requestDelaySeconds={requestDelaySeconds}
							alwaysAllowMcp={alwaysAllowMcp}
							alwaysAllowModeSwitch={alwaysAllowModeSwitch}
							alwaysAllowSubtasks={alwaysAllowSubtasks}
							alwaysAllowExecute={alwaysAllowExecute}
							alwaysAllowFollowupQuestions={alwaysAllowFollowupQuestions}
							alwaysAllowUpdateTodoList={alwaysAllowUpdateTodoList}
							followupAutoApproveTimeoutMs={followupAutoApproveTimeoutMs}
							allowedCommands={allowedCommands}
							allowedMaxRequests={allowedMaxRequests ?? undefined}
							allowedMaxCost={allowedMaxCost ?? undefined}
							deniedCommands={deniedCommands}
							setCachedStateField={setCachedStateField}
						/>
					)}

					{/* Slash Commands Section */}
					{activeTab === "slashCommands" && <SlashCommandsSettings />}

					{/* Browser Section */}
					{activeTab === "browser" && (
						<BrowserSettings
							browserToolEnabled={browserToolEnabled}
							browserViewportSize={browserViewportSize}
							screenshotQuality={screenshotQuality}
							remoteBrowserHost={remoteBrowserHost}
							remoteBrowserEnabled={remoteBrowserEnabled}
							setCachedStateField={setCachedStateField}
						/>
					)}

					{/* Checkpoints Section */}
					{activeTab === "checkpoints" && (
						<CheckpointSettings
							enableCheckpoints={enableCheckpoints}
							setCachedStateField={setCachedStateField}
						/>
					)}

					{/* kilocode_change start display section */}
					{activeTab === "display" && (
						<DisplaySettings
							showTaskTimeline={showTaskTimeline}
							ghostServiceSettings={ghostServiceSettings}
							setCachedStateField={setCachedStateField}
						/>
					)}
					{activeTab === "ghost" && (
						<GhostServiceSettingsView
							ghostServiceSettings={ghostServiceSettings}
							setCachedStateField={setCachedStateField}
						/>
					)}
					{/* kilocode_change end display section */}

					{/* Notifications Section */}
					{activeTab === "notifications" && (
						<NotificationSettings
							ttsEnabled={ttsEnabled}
							ttsSpeed={ttsSpeed}
							soundEnabled={soundEnabled}
							soundVolume={soundVolume}
							systemNotificationsEnabled={systemNotificationsEnabled}
							areSettingsCommitted={!isChangeDetected}
							setCachedStateField={setCachedStateField}
						/>
					)}

					{/* Context Management Section */}
					{activeTab === "contextManagement" && (
						<ContextManagementSettings
							autoCondenseContext={autoCondenseContext}
							autoCondenseContextPercent={autoCondenseContextPercent}
							listApiConfigMeta={listApiConfigMeta ?? []}
							maxOpenTabsContext={maxOpenTabsContext}
							maxWorkspaceFiles={maxWorkspaceFiles ?? 200}
							showRooIgnoredFiles={showRooIgnoredFiles}
							maxReadFileLine={maxReadFileLine}
							maxImageFileSize={maxImageFileSize}
							maxTotalImageSize={maxTotalImageSize}
							maxConcurrentFileReads={maxConcurrentFileReads}
							allowVeryLargeReads={allowVeryLargeReads /* kilocode_change */}
							profileThresholds={profileThresholds}
							includeDiagnosticMessages={includeDiagnosticMessages}
							maxDiagnosticMessages={maxDiagnosticMessages}
							writeDelayMs={writeDelayMs}
							setCachedStateField={setCachedStateField}
						/>
					)}

					{/* Terminal Section */}
					{activeTab === "terminal" && (
						<TerminalSettings
							terminalOutputLineLimit={terminalOutputLineLimit}
							terminalOutputCharacterLimit={terminalOutputCharacterLimit}
							terminalShellIntegrationTimeout={terminalShellIntegrationTimeout}
							terminalShellIntegrationDisabled={terminalShellIntegrationDisabled}
							terminalCommandDelay={terminalCommandDelay}
							terminalPowershellCounter={terminalPowershellCounter}
							terminalZshClearEolMark={terminalZshClearEolMark}
							terminalZshOhMy={terminalZshOhMy}
							terminalZshP10k={terminalZshP10k}
							terminalZdotdir={terminalZdotdir}
							terminalCompressProgressBar={terminalCompressProgressBar}
							terminalCommandApiConfigId={terminalCommandApiConfigId} // kilocode_change
							setCachedStateField={setCachedStateField}
						/>
					)}

					{/* Prompts Section */}
					{activeTab === "prompts" && (
						<PromptsSettings
							customSupportPrompts={customSupportPrompts || {}}
							setCustomSupportPrompts={setCustomSupportPromptsField}
							includeTaskHistoryInEnhance={includeTaskHistoryInEnhance}
							setIncludeTaskHistoryInEnhance={(value) =>
								setCachedStateField("includeTaskHistoryInEnhance", value)
							}
						/>
					)}

					{/* UI Section */}
					{activeTab === "ui" && (
						<UISettings
							reasoningBlockCollapsed={reasoningBlockCollapsed ?? true}
							setCachedStateField={setCachedStateField}
						/>
					)}

					{/* Experimental Section */}
					{activeTab === "experimental" && (
						<ExperimentalSettings
							setExperimentEnabled={setExperimentEnabled}
							experiments={experiments}
							// kilocode_change start
							setCachedStateField={setCachedStateField}
							morphApiKey={morphApiKey}
							// kilocode_change end
							apiConfiguration={apiConfiguration}
							setApiConfigurationField={setApiConfigurationField}
							openRouterImageApiKey={openRouterImageApiKey as string | undefined}
							kiloCodeImageApiKey={kiloCodeImageApiKey}
							openRouterImageGenerationSelectedModel={
								openRouterImageGenerationSelectedModel as string | undefined
							}
							setOpenRouterImageApiKey={setOpenRouterImageApiKey}
							setKiloCodeImageApiKey={setKiloCodeImageApiKey}
							setImageGenerationSelectedModel={setImageGenerationSelectedModel}
							currentProfileKilocodeToken={apiConfiguration.kilocodeToken}
						/>
					)}

					{/* Language Section */}
					{activeTab === "language" && (
						<LanguageSettings language={language || "en"} setCachedStateField={setCachedStateField} />
					)}

					{/* kilocode_change */}
					{/* MCP Section */}
					{activeTab === "mcp" && <McpView />}

					{/* About Section */}
					{activeTab === "about" && (
						<About telemetrySetting={telemetrySetting} setTelemetrySetting={setTelemetrySetting} />
					)}
				</TabContent>
			</div>

			<AlertDialog open={isDiscardDialogShow} onOpenChange={setDiscardDialogShow}>
				<AlertDialogContent>
					<AlertDialogHeader>
						<AlertDialogTitle>
							<AlertTriangle className="w-5 h-5 text-yellow-500" />
							{t("settings:unsavedChangesDialog.title")}
						</AlertDialogTitle>
						<AlertDialogDescription>
							{t("settings:unsavedChangesDialog.description")}
						</AlertDialogDescription>
					</AlertDialogHeader>
					<AlertDialogFooter>
						<AlertDialogCancel onClick={() => onConfirmDialogResult(false)}>
							{t("settings:unsavedChangesDialog.cancelButton")}
						</AlertDialogCancel>
						<AlertDialogAction onClick={() => onConfirmDialogResult(true)}>
							{t("settings:unsavedChangesDialog.discardButton")}
						</AlertDialogAction>
					</AlertDialogFooter>
				</AlertDialogContent>
			</AlertDialog>
		</Tab>
	)
})

export default memo(SettingsView)<|MERGE_RESOLUTION|>--- conflicted
+++ resolved
@@ -73,14 +73,11 @@
 import { About } from "./About"
 import { Section } from "./Section"
 import PromptsSettings from "./PromptsSettings"
-<<<<<<< HEAD
 import McpView from "../kilocodeMcp/McpView" // kilocode_change
 import deepEqual from "fast-deep-equal" // kilocode_change
 import { GhostServiceSettingsView } from "../kilocode/settings/GhostServiceSettings" // kilocode_change
-=======
 import { SlashCommandsSettings } from "./SlashCommandsSettings"
 import { UISettings } from "./UISettings"
->>>>>>> 17ae7e2d
 
 export const settingsTabsContainer = "flex flex-1 overflow-hidden [&.narrow_.tab-label]:hidden"
 export const settingsTabList =
