import React, {
	forwardRef,
	memo,
	useCallback,
	useEffect,
	useImperativeHandle,
	useLayoutEffect,
	useMemo,
	useRef,
	useState,
} from "react"
import {
	CheckCheck,
	SquareMousePointer,
	Webhook,
	GitBranch,
	Bell,
	Database,
	SquareTerminal,
	FlaskConical,
	AlertTriangle,
	Globe,
	Info,
	Server, // kilocode_change
	Bot, // kilocode_change
	MessageSquare,
	Monitor,
	LucideIcon,
} from "lucide-react"

// kilocode_change
import { ensureBodyPointerEventsRestored } from "@/utils/fixPointerEvents"

import type { ProviderSettings, ExperimentId } from "@roo-code/types"

import { TelemetrySetting } from "@roo/TelemetrySetting"

import { vscode } from "@src/utils/vscode"
import { useAppTranslation } from "@src/i18n/TranslationContext"
import { ExtensionStateContextType, useExtensionState } from "@src/context/ExtensionStateContext"
import {
	AlertDialog,
	AlertDialogContent,
	AlertDialogTitle,
	AlertDialogDescription,
	AlertDialogCancel,
	AlertDialogAction,
	AlertDialogHeader,
	AlertDialogFooter,
	Button,
	Tooltip,
	TooltipContent,
	TooltipProvider,
	TooltipTrigger,
	StandardTooltip,
} from "@src/components/ui"

import { Tab, TabContent, TabHeader, TabList, TabTrigger } from "../common/Tab"
import { SetCachedStateField, SetExperimentEnabled } from "./types"
import { SectionHeader } from "./SectionHeader"
import ApiConfigManager from "./ApiConfigManager"
import ApiOptions from "./ApiOptions"
import { AutoApproveSettings } from "./AutoApproveSettings"
import { BrowserSettings } from "./BrowserSettings"
import { CheckpointSettings } from "./CheckpointSettings"
import { DisplaySettings } from "./DisplaySettings" // kilocode_change
import { NotificationSettings } from "./NotificationSettings"
import { ContextManagementSettings } from "./ContextManagementSettings"
import { TerminalSettings } from "./TerminalSettings"
import { ExperimentalSettings } from "./ExperimentalSettings"
import { LanguageSettings } from "./LanguageSettings"
import { About } from "./About"
import { Section } from "./Section"
import PromptsSettings from "./PromptsSettings"
import { cn } from "@/lib/utils"
import McpView from "../kilocodeMcp/McpView" // kilocode_change
import deepEqual from "fast-deep-equal" // kilocode_change
import { GhostServiceSettingsView } from "../kilocode/settings/GhostServiceSettings" // kilocode_change

export const settingsTabsContainer = "flex flex-1 overflow-hidden [&.narrow_.tab-label]:hidden"
export const settingsTabList =
	"w-48 data-[compact=true]:w-12 flex-shrink-0 flex flex-col overflow-y-auto overflow-x-hidden border-r border-vscode-sideBar-background"
export const settingsTabTrigger =
	"whitespace-nowrap overflow-hidden min-w-0 h-12 px-4 py-3 box-border flex items-center border-l-2 border-transparent text-vscode-foreground opacity-70 hover:bg-vscode-list-hoverBackground data-[compact=true]:w-12 data-[compact=true]:p-4"
export const settingsTabTriggerActive = "opacity-100 border-vscode-focusBorder bg-vscode-list-activeSelectionBackground"

export interface SettingsViewRef {
	checkUnsaveChanges: (then: () => void) => void
}

const sectionNames = [
	"providers",
	"autoApprove",
	"browser",
	"checkpoints",
	"ghost", // kilocode_change
	"display", // kilocode_change
	"notifications",
	"contextManagement",
	"terminal",
	"prompts",
	"experimental",
	"language",
	"mcp",
	"about",
] as const

type SectionName = (typeof sectionNames)[number]

type SettingsViewProps = {
	onDone: () => void
	targetSection?: string
}

const SettingsView = forwardRef<SettingsViewRef, SettingsViewProps>(({ onDone, targetSection }, ref) => {
	const { t } = useAppTranslation()

	const extensionState = useExtensionState()
	const { currentApiConfigName, listApiConfigMeta, uriScheme, settingsImportedAt } = extensionState
	const { uiKind } = extensionState // kilocode_change

	const [isDiscardDialogShow, setDiscardDialogShow] = useState(false)
	const [isChangeDetected, setChangeDetected] = useState(false)
	const [errorMessage, setErrorMessage] = useState<string | undefined>(undefined)
	const [activeTab, setActiveTab] = useState<SectionName>(
		targetSection && sectionNames.includes(targetSection as SectionName)
			? (targetSection as SectionName)
			: "providers",
	)

	const prevApiConfigName = useRef(currentApiConfigName)
	const confirmDialogHandler = useRef<() => void>()

	const [cachedState, setCachedState] = useState(extensionState)

	// kilocode_change begin
	useEffect(() => {
		ensureBodyPointerEventsRestored()
	}, [isDiscardDialogShow])

	useEffect(() => {
		setChangeDetected(JSON.stringify(cachedState) !== JSON.stringify(extensionState))
	}, [cachedState, extensionState])
	// kilocode_change end

	const {
		alwaysAllowReadOnly,
		alwaysAllowReadOnlyOutsideWorkspace,
		allowedCommands,
		deniedCommands,
		allowedMaxRequests,
		language,
		alwaysAllowBrowser,
		alwaysAllowExecute,
		alwaysAllowMcp,
		alwaysAllowModeSwitch,
		alwaysAllowSubtasks,
		alwaysAllowWrite,
		alwaysAllowWriteOutsideWorkspace,
		alwaysAllowWriteProtected,
		alwaysApproveResubmit,
		autoCondenseContext,
		autoCondenseContextPercent,
		browserToolEnabled,
		browserViewportSize,
		enableCheckpoints,
		diffEnabled,
		experiments,
		fuzzyMatchThreshold,
		maxOpenTabsContext,
		maxWorkspaceFiles,
		mcpEnabled,
		requestDelaySeconds,
		remoteBrowserHost,
		screenshotQuality,
		soundEnabled,
		ttsEnabled,
		ttsSpeed,
		soundVolume,
		telemetrySetting,
		terminalOutputLineLimit,
		terminalOutputCharacterLimit,
		terminalShellIntegrationTimeout,
		terminalShellIntegrationDisabled, // Added from upstream
		terminalCommandDelay,
		terminalPowershellCounter,
		terminalZshClearEolMark,
		terminalZshOhMy,
		terminalZshP10k,
		terminalZdotdir,
		writeDelayMs,
		showRooIgnoredFiles,
		remoteBrowserEnabled,
		maxReadFileLine,
		showAutoApproveMenu, // kilocode_change
		showTaskTimeline, // kilocode_change
		terminalCompressProgressBar,
		maxConcurrentFileReads,
		allowVeryLargeReads, // kilocode_change
		condensingApiConfigId,
		customCondensingPrompt,
		customSupportPrompts,
		profileThresholds,
		systemNotificationsEnabled, // kilocode_change
		alwaysAllowFollowupQuestions,
		alwaysAllowUpdateTodoList,
		followupAutoApproveTimeoutMs,
<<<<<<< HEAD
		ghostServiceSettings, // kilocode_change
		autocompleteApiConfigId, // kilocode_change
=======
		includeDiagnosticMessages,
		maxDiagnosticMessages,
>>>>>>> d31fb0dd
	} = cachedState

	const apiConfiguration = useMemo(() => cachedState.apiConfiguration ?? {}, [cachedState.apiConfiguration])

	useEffect(() => {
		// Update only when currentApiConfigName is changed.
		// Expected to be triggered by loadApiConfiguration/upsertApiConfiguration.
		if (prevApiConfigName.current === currentApiConfigName) {
			return
		}

		setCachedState((prevCachedState) => ({ ...prevCachedState, ...extensionState }))
		prevApiConfigName.current = currentApiConfigName
		setChangeDetected(false)
	}, [currentApiConfigName, extensionState, isChangeDetected])

	// kilocode_change start
	// Temporary way of making sure that the Settings view updates its local state properly when receiving
	// api keys from providers that support url callbacks. This whole Settings View needs proper with this local state thing later
	const { kilocodeToken, openRouterApiKey, glamaApiKey, requestyApiKey } = extensionState.apiConfiguration ?? {}
	useEffect(() => {
		setCachedState((prevCachedState) => ({
			...prevCachedState,
			apiConfiguration: {
				...prevCachedState.apiConfiguration,
				// Only set specific tokens/keys instead of spreading the entire
				// `prevCachedState.apiConfiguration` since it may contain unsaved changes
				kilocodeToken,
				openRouterApiKey,
				glamaApiKey,
				requestyApiKey,
			},
		}))
	}, [kilocodeToken, openRouterApiKey, glamaApiKey, requestyApiKey])

	useEffect(() => {
		// Only update if we're not already detecting changes
		// This prevents overwriting user changes that haven't been saved yet
		if (!isChangeDetected) {
			setCachedState(extensionState)
		}
	}, [extensionState, isChangeDetected])
	// kilocode_change end

	// Bust the cache when settings are imported.
	useEffect(() => {
		if (settingsImportedAt) {
			setCachedState((prevCachedState) => ({ ...prevCachedState, ...extensionState }))
			setChangeDetected(false)
		}
	}, [settingsImportedAt, extensionState])

	const setCachedStateField: SetCachedStateField<keyof ExtensionStateContextType> = useCallback((field, value) => {
		setCachedState((prevState) => {
			// kilocode_change start
			if (deepEqual(prevState[field], value)) {
				return prevState
			}
			// kilocode_change end

			setChangeDetected(true)
			return { ...prevState, [field]: value }
		})
	}, [])

	const setApiConfigurationField = useCallback(
		<K extends keyof ProviderSettings>(field: K, value: ProviderSettings[K]) => {
			setCachedState((prevState) => {
				if (prevState.apiConfiguration?.[field] === value) {
					return prevState
				}

				const previousValue = prevState.apiConfiguration?.[field]

				// Don't treat initial sync from undefined to a defined value as a user change
				// This prevents the dirty state when the component initializes and auto-syncs the model ID
				const isInitialSync = previousValue === undefined && value !== undefined

				if (!isInitialSync) {
					setChangeDetected(true)
				}
				return { ...prevState, apiConfiguration: { ...prevState.apiConfiguration, [field]: value } }
			})
		},
		[],
	)

	const setExperimentEnabled: SetExperimentEnabled = useCallback((id: ExperimentId, enabled: boolean) => {
		setCachedState((prevState) => {
			if (prevState.experiments?.[id] === enabled) {
				return prevState
			}

			setChangeDetected(true)
			return { ...prevState, experiments: { ...prevState.experiments, [id]: enabled } }
		})
	}, [])

	const setTelemetrySetting = useCallback((setting: TelemetrySetting) => {
		setCachedState((prevState) => {
			if (prevState.telemetrySetting === setting) {
				return prevState
			}

			setChangeDetected(true)
			return { ...prevState, telemetrySetting: setting }
		})
	}, [])

	const setCustomSupportPromptsField = useCallback((prompts: Record<string, string | undefined>) => {
		setCachedState((prevState) => {
			if (JSON.stringify(prevState.customSupportPrompts) === JSON.stringify(prompts)) {
				return prevState
			}

			setChangeDetected(true)
			return { ...prevState, customSupportPrompts: prompts }
		})
	}, [])

	const isSettingValid = !errorMessage

	const handleSubmit = () => {
		if (isSettingValid) {
			vscode.postMessage({ type: "language", text: language })
			vscode.postMessage({ type: "alwaysAllowReadOnly", bool: alwaysAllowReadOnly })
			vscode.postMessage({
				type: "alwaysAllowReadOnlyOutsideWorkspace",
				bool: alwaysAllowReadOnlyOutsideWorkspace,
			})
			vscode.postMessage({ type: "alwaysAllowWrite", bool: alwaysAllowWrite })
			vscode.postMessage({ type: "alwaysAllowWriteOutsideWorkspace", bool: alwaysAllowWriteOutsideWorkspace })
			vscode.postMessage({ type: "alwaysAllowWriteProtected", bool: alwaysAllowWriteProtected })
			vscode.postMessage({ type: "alwaysAllowExecute", bool: alwaysAllowExecute })
			vscode.postMessage({ type: "alwaysAllowBrowser", bool: alwaysAllowBrowser })
			vscode.postMessage({ type: "alwaysAllowMcp", bool: alwaysAllowMcp })
			vscode.postMessage({ type: "allowedCommands", commands: allowedCommands ?? [] })
			vscode.postMessage({ type: "deniedCommands", commands: deniedCommands ?? [] })
			vscode.postMessage({ type: "allowedMaxRequests", value: allowedMaxRequests ?? undefined })
			vscode.postMessage({ type: "autoCondenseContext", bool: autoCondenseContext })
			vscode.postMessage({ type: "autoCondenseContextPercent", value: autoCondenseContextPercent })
			vscode.postMessage({ type: "browserToolEnabled", bool: browserToolEnabled })
			vscode.postMessage({ type: "soundEnabled", bool: soundEnabled })
			vscode.postMessage({ type: "ttsEnabled", bool: ttsEnabled })
			vscode.postMessage({ type: "ttsSpeed", value: ttsSpeed })
			vscode.postMessage({ type: "soundVolume", value: soundVolume })
			vscode.postMessage({ type: "diffEnabled", bool: diffEnabled })
			vscode.postMessage({ type: "enableCheckpoints", bool: enableCheckpoints })
			vscode.postMessage({ type: "browserViewportSize", text: browserViewportSize })
			vscode.postMessage({ type: "remoteBrowserHost", text: remoteBrowserHost })
			vscode.postMessage({ type: "remoteBrowserEnabled", bool: remoteBrowserEnabled })
			vscode.postMessage({ type: "fuzzyMatchThreshold", value: fuzzyMatchThreshold ?? 1.0 })
			vscode.postMessage({ type: "writeDelayMs", value: writeDelayMs })
			vscode.postMessage({ type: "screenshotQuality", value: screenshotQuality ?? 75 })
			vscode.postMessage({ type: "terminalOutputLineLimit", value: terminalOutputLineLimit ?? 500 })
			vscode.postMessage({ type: "terminalOutputCharacterLimit", value: terminalOutputCharacterLimit ?? 50000 })
			vscode.postMessage({ type: "terminalShellIntegrationTimeout", value: terminalShellIntegrationTimeout })
			vscode.postMessage({ type: "terminalShellIntegrationDisabled", bool: terminalShellIntegrationDisabled })
			vscode.postMessage({ type: "terminalCommandDelay", value: terminalCommandDelay })
			vscode.postMessage({ type: "terminalPowershellCounter", bool: terminalPowershellCounter })
			vscode.postMessage({ type: "terminalZshClearEolMark", bool: terminalZshClearEolMark })
			vscode.postMessage({ type: "terminalZshOhMy", bool: terminalZshOhMy })
			vscode.postMessage({ type: "terminalZshP10k", bool: terminalZshP10k })
			vscode.postMessage({ type: "terminalZdotdir", bool: terminalZdotdir })
			vscode.postMessage({ type: "terminalCompressProgressBar", bool: terminalCompressProgressBar })
			vscode.postMessage({ type: "mcpEnabled", bool: mcpEnabled })
			vscode.postMessage({ type: "alwaysApproveResubmit", bool: alwaysApproveResubmit })
			vscode.postMessage({ type: "requestDelaySeconds", value: requestDelaySeconds })
			vscode.postMessage({ type: "maxOpenTabsContext", value: maxOpenTabsContext })
			vscode.postMessage({ type: "maxWorkspaceFiles", value: maxWorkspaceFiles ?? 200 })
			vscode.postMessage({ type: "showRooIgnoredFiles", bool: showRooIgnoredFiles })
			vscode.postMessage({ type: "showAutoApproveMenu", bool: showAutoApproveMenu }) // kilocode_change
			vscode.postMessage({ type: "maxReadFileLine", value: maxReadFileLine ?? -1 })
			vscode.postMessage({ type: "maxConcurrentFileReads", value: cachedState.maxConcurrentFileReads ?? 5 })
<<<<<<< HEAD
			vscode.postMessage({ type: "allowVeryLargeReads", bool: allowVeryLargeReads }) // kilocode_change
=======
			vscode.postMessage({ type: "includeDiagnosticMessages", bool: includeDiagnosticMessages })
			vscode.postMessage({ type: "maxDiagnosticMessages", value: maxDiagnosticMessages ?? 50 })
>>>>>>> d31fb0dd
			vscode.postMessage({ type: "currentApiConfigName", text: currentApiConfigName })
			vscode.postMessage({ type: "updateExperimental", values: experiments })
			vscode.postMessage({ type: "alwaysAllowModeSwitch", bool: alwaysAllowModeSwitch })
			vscode.postMessage({ type: "alwaysAllowSubtasks", bool: alwaysAllowSubtasks })
			vscode.postMessage({ type: "showTaskTimeline", bool: showTaskTimeline }) // kilocode_change
			vscode.postMessage({ type: "autocompleteApiConfigId", text: autocompleteApiConfigId }) // kilocode_change
			vscode.postMessage({ type: "alwaysAllowFollowupQuestions", bool: alwaysAllowFollowupQuestions })
			vscode.postMessage({ type: "alwaysAllowUpdateTodoList", bool: alwaysAllowUpdateTodoList })
			vscode.postMessage({ type: "followupAutoApproveTimeoutMs", value: followupAutoApproveTimeoutMs })
			vscode.postMessage({ type: "condensingApiConfigId", text: condensingApiConfigId || "" })
			vscode.postMessage({ type: "updateCondensingPrompt", text: customCondensingPrompt || "" })
			vscode.postMessage({ type: "updateSupportPrompt", values: customSupportPrompts || {} })
			vscode.postMessage({ type: "upsertApiConfiguration", text: currentApiConfigName, apiConfiguration })
			vscode.postMessage({ type: "telemetrySetting", text: telemetrySetting })
			vscode.postMessage({ type: "profileThresholds", values: profileThresholds })
			vscode.postMessage({ type: "systemNotificationsEnabled", bool: systemNotificationsEnabled }) // kilocode_change
			vscode.postMessage({ type: "ghostServiceSettings", values: ghostServiceSettings }) // kilocode_change

			// Update cachedState to match the current state to prevent isChangeDetected from being set back to true
			setCachedState((prevState) => ({ ...prevState, ...extensionState }))
			setChangeDetected(false)
		}
	}

	const checkUnsaveChanges = useCallback(
		(then: () => void) => {
			if (isChangeDetected) {
				confirmDialogHandler.current = then
				setDiscardDialogShow(true)
			} else {
				then()
			}
		},
		[isChangeDetected],
	)

	useImperativeHandle(ref, () => ({ checkUnsaveChanges }), [checkUnsaveChanges])

	// kilocode_change start
	const onConfirmDialogResult = useCallback(
		(confirm: boolean) => {
			if (confirm) {
				// Discard changes: Reset state and flag
				setCachedState(extensionState) // Revert to original state
				setChangeDetected(false) // Reset change flag
				confirmDialogHandler.current?.() // Execute the pending action (e.g., tab switch)
			}
			// If confirm is false (Cancel), do nothing, dialog closes automatically
		},
		[setCachedState, setChangeDetected, extensionState], // Depend on extensionState to get the latest original state
	)

	// From time to time there's a bug that triggers unsaved changes upon rendering the SettingsView
	// This is a (nasty) workaround to detect when this happens, and to force overwrite the unsaved changes
	const renderStart = useRef<null | number>()
	useEffect(() => {
		renderStart.current = performance.now()
	}, [])
	useEffect(() => {
		if (renderStart.current && process.env.NODE_ENV !== "test") {
			const renderEnd = performance.now()
			const renderTime = renderEnd - renderStart.current

			if (renderTime < 100 && isChangeDetected) {
				console.info("Overwriting unsaved changes in less than 100ms")
				onConfirmDialogResult(true)
			}
		}
	}, [isChangeDetected, onConfirmDialogResult])
	// kilocode_change end

	// Handle tab changes with unsaved changes check
	const handleTabChange = useCallback(
		(newTab: SectionName) => {
			// Directly switch tab without checking for unsaved changes
			setActiveTab(newTab)
		},
		[], // No dependency on isChangeDetected needed anymore
	)

	// Store direct DOM element refs for each tab
	const tabRefs = useRef<Record<SectionName, HTMLButtonElement | null>>(
		Object.fromEntries(sectionNames.map((name) => [name, null])) as Record<SectionName, HTMLButtonElement | null>,
	)

	// Track whether we're in compact mode
	const [isCompactMode, setIsCompactMode] = useState(false)
	const containerRef = useRef<HTMLDivElement>(null)

	// Setup resize observer to detect when we should switch to compact mode
	useEffect(() => {
		if (!containerRef.current) return

		const observer = new ResizeObserver((entries) => {
			for (const entry of entries) {
				// If container width is less than 500px, switch to compact mode
				setIsCompactMode(entry.contentRect.width < 500)
			}
		})

		observer.observe(containerRef.current)

		return () => {
			observer?.disconnect()
		}
	}, [])

	const sections: { id: SectionName; icon: LucideIcon }[] = useMemo(
		() => [
			{ id: "providers", icon: Webhook },
			{ id: "autoApprove", icon: CheckCheck },
			{ id: "browser", icon: SquareMousePointer },
			{ id: "checkpoints", icon: GitBranch },
			{ id: "display", icon: Monitor }, // kilocode_change
			{ id: "ghost", icon: Bot }, // kilocode_change
			{ id: "notifications", icon: Bell },
			{ id: "contextManagement", icon: Database },
			{ id: "terminal", icon: SquareTerminal },
			{ id: "prompts", icon: MessageSquare },
			{ id: "experimental", icon: FlaskConical },
			{ id: "language", icon: Globe },
			{ id: "mcp", icon: Server },
			{ id: "about", icon: Info },
		],
		[], // No dependencies needed now
	)

	// Update target section logic to set active tab
	useEffect(() => {
		if (targetSection && sectionNames.includes(targetSection as SectionName)) {
			setActiveTab(targetSection as SectionName)
		}
	}, [targetSection])

	// Function to scroll the active tab into view for vertical layout
	const scrollToActiveTab = useCallback(() => {
		const activeTabElement = tabRefs.current[activeTab]

		if (activeTabElement) {
			activeTabElement.scrollIntoView({
				behavior: "auto",
				block: "nearest",
			})
		}
	}, [activeTab])

	// Effect to scroll when the active tab changes
	useEffect(() => {
		scrollToActiveTab()
	}, [activeTab, scrollToActiveTab])

	// Effect to scroll when the webview becomes visible
	useLayoutEffect(() => {
		const handleMessage = (event: MessageEvent) => {
			const message = event.data
			if (message.type === "action" && message.action === "didBecomeVisible") {
				scrollToActiveTab()
			}
		}

		window.addEventListener("message", handleMessage)

		return () => {
			window.removeEventListener("message", handleMessage)
		}
	}, [scrollToActiveTab])

	return (
		<Tab>
			<TabHeader className="flex justify-between items-center gap-2">
				<div className="flex items-center gap-1">
					<h3 className="text-vscode-foreground m-0">{t("settings:header.title")}</h3>
				</div>
				<div className="flex gap-2">
					<StandardTooltip
						content={
							!isSettingValid
								? errorMessage
								: isChangeDetected
									? t("settings:header.saveButtonTooltip")
									: t("settings:header.nothingChangedTooltip")
						}>
						<Button
							variant={isSettingValid ? "default" : "secondary"}
							className={!isSettingValid ? "!border-vscode-errorForeground" : ""}
							onClick={handleSubmit}
							disabled={!isChangeDetected || !isSettingValid}
							data-testid="save-button">
							{t("settings:common.save")}
						</Button>
					</StandardTooltip>
					<StandardTooltip content={t("settings:header.doneButtonTooltip")}>
						<Button variant="secondary" onClick={() => checkUnsaveChanges(onDone)}>
							{t("settings:common.done")}
						</Button>
					</StandardTooltip>
				</div>
			</TabHeader>

			{/* Vertical tabs layout */}
			<div ref={containerRef} className={cn(settingsTabsContainer, isCompactMode && "narrow")}>
				{/* Tab sidebar */}
				<TabList
					value={activeTab}
					onValueChange={(value) => handleTabChange(value as SectionName)}
					className={cn(settingsTabList)}
					data-compact={isCompactMode}
					data-testid="settings-tab-list">
					{sections.map(({ id, icon: Icon }) => {
						const isSelected = id === activeTab
						const onSelect = () => handleTabChange(id)

						// Base TabTrigger component definition
						// We pass isSelected manually for styling, but onSelect is handled conditionally
						const triggerComponent = (
							<TabTrigger
								ref={(element) => (tabRefs.current[id] = element)}
								value={id}
								isSelected={isSelected} // Pass manually for styling state
								className={cn(
									isSelected // Use manual isSelected for styling
										? `${settingsTabTrigger} ${settingsTabTriggerActive}`
										: settingsTabTrigger,
									"focus:ring-0", // Remove the focus ring styling
								)}
								data-testid={`tab-${id}`}
								data-compact={isCompactMode}>
								<div className={cn("flex items-center gap-2", isCompactMode && "justify-center")}>
									<Icon className="w-4 h-4" />
									<span className="tab-label">
										{id === "mcp"
											? t(`kilocode:settings.sections.mcp`)
											: id === "ghost"
												? t(`kilocode:ghost.title`)
												: t(`settings:sections.${id}`)}
									</span>
								</div>
							</TabTrigger>
						)

						if (isCompactMode) {
							// Wrap in Tooltip and manually add onClick to the trigger
							return (
								<TooltipProvider key={id} delayDuration={300}>
									<Tooltip>
										<TooltipTrigger asChild onClick={onSelect}>
											{/* Clone to avoid ref issues if triggerComponent itself had a key */}
											{React.cloneElement(triggerComponent)}
										</TooltipTrigger>
										<TooltipContent side="right" className="text-base">
											<p className="m-0">
												{id === "mcp"
													? t(`kilocode:settings.sections.mcp`)
													: id === "ghost"
														? t(`kilocode:ghost.title`)
														: t(`settings:sections.${id}`)}
											</p>
										</TooltipContent>
									</Tooltip>
								</TooltipProvider>
							)
						} else {
							// Render trigger directly; TabList will inject onSelect via cloning
							// Ensure the element passed to TabList has the key
							return React.cloneElement(triggerComponent, { key: id })
						}
					})}
				</TabList>

				{/* Content area */}
				<TabContent className="p-0 flex-1 overflow-auto">
					{/* Providers Section */}
					{activeTab === "providers" && (
						<div>
							<SectionHeader>
								<div className="flex items-center gap-2">
									<Webhook className="w-4" />
									<div>{t("settings:sections.providers")}</div>
								</div>
							</SectionHeader>

							<Section>
								<ApiConfigManager
									currentApiConfigName={currentApiConfigName}
									listApiConfigMeta={listApiConfigMeta}
									onSelectConfig={(configName: string) =>
										checkUnsaveChanges(() =>
											vscode.postMessage({ type: "loadApiConfiguration", text: configName }),
										)
									}
									onDeleteConfig={(configName: string) =>
										vscode.postMessage({ type: "deleteApiConfiguration", text: configName })
									}
									onRenameConfig={(oldName: string, newName: string) => {
										vscode.postMessage({
											type: "renameApiConfiguration",
											values: { oldName, newName },
											apiConfiguration,
										})
										prevApiConfigName.current = newName
									}}
									onUpsertConfig={(configName: string) =>
										vscode.postMessage({
											type: "upsertApiConfiguration",
											text: configName,
											apiConfiguration,
										})
									}
								/>
								<ApiOptions
									uriScheme={uriScheme}
									uiKind={uiKind /* kilocode_change */}
									apiConfiguration={apiConfiguration}
									setApiConfigurationField={setApiConfigurationField}
									errorMessage={errorMessage}
									setErrorMessage={setErrorMessage}
									currentApiConfigName={currentApiConfigName}
								/>
							</Section>
						</div>
					)}

					{/* Auto-Approve Section */}
					{activeTab === "autoApprove" && (
						<AutoApproveSettings
							showAutoApproveMenu={showAutoApproveMenu} // kilocode_change
							alwaysAllowReadOnly={alwaysAllowReadOnly}
							alwaysAllowReadOnlyOutsideWorkspace={alwaysAllowReadOnlyOutsideWorkspace}
							alwaysAllowWrite={alwaysAllowWrite}
							alwaysAllowWriteOutsideWorkspace={alwaysAllowWriteOutsideWorkspace}
							alwaysAllowWriteProtected={alwaysAllowWriteProtected}
							alwaysAllowBrowser={alwaysAllowBrowser}
							alwaysApproveResubmit={alwaysApproveResubmit}
							requestDelaySeconds={requestDelaySeconds}
							alwaysAllowMcp={alwaysAllowMcp}
							alwaysAllowModeSwitch={alwaysAllowModeSwitch}
							alwaysAllowSubtasks={alwaysAllowSubtasks}
							alwaysAllowExecute={alwaysAllowExecute}
							alwaysAllowFollowupQuestions={alwaysAllowFollowupQuestions}
							alwaysAllowUpdateTodoList={alwaysAllowUpdateTodoList}
							followupAutoApproveTimeoutMs={followupAutoApproveTimeoutMs}
							allowedCommands={allowedCommands}
							allowedMaxRequests={allowedMaxRequests ?? undefined}
							deniedCommands={deniedCommands}
							setCachedStateField={setCachedStateField}
						/>
					)}

					{/* Browser Section */}
					{activeTab === "browser" && (
						<BrowserSettings
							browserToolEnabled={browserToolEnabled}
							browserViewportSize={browserViewportSize}
							screenshotQuality={screenshotQuality}
							remoteBrowserHost={remoteBrowserHost}
							remoteBrowserEnabled={remoteBrowserEnabled}
							setCachedStateField={setCachedStateField}
						/>
					)}

					{/* Checkpoints Section */}
					{activeTab === "checkpoints" && (
						<CheckpointSettings
							enableCheckpoints={enableCheckpoints}
							setCachedStateField={setCachedStateField}
						/>
					)}

					{/* kilocode_change start display section */}
					{activeTab === "display" && (
						<DisplaySettings
							showTaskTimeline={showTaskTimeline}
							setCachedStateField={setCachedStateField}
						/>
					)}
					{activeTab === "ghost" && (
						<GhostServiceSettingsView
							ghostServiceSettings={ghostServiceSettings}
							setCachedStateField={setCachedStateField}
						/>
					)}
					{/* kilocode_change end display section */}

					{/* Notifications Section */}
					{activeTab === "notifications" && (
						<NotificationSettings
							ttsEnabled={ttsEnabled}
							ttsSpeed={ttsSpeed}
							soundEnabled={soundEnabled}
							soundVolume={soundVolume}
							systemNotificationsEnabled={systemNotificationsEnabled}
							areSettingsCommitted={!isChangeDetected}
							setCachedStateField={setCachedStateField}
						/>
					)}

					{/* Context Management Section */}
					{activeTab === "contextManagement" && (
						<ContextManagementSettings
							autoCondenseContext={autoCondenseContext}
							autoCondenseContextPercent={autoCondenseContextPercent}
							listApiConfigMeta={listApiConfigMeta ?? []}
							maxOpenTabsContext={maxOpenTabsContext}
							maxWorkspaceFiles={maxWorkspaceFiles ?? 200}
							showRooIgnoredFiles={showRooIgnoredFiles}
							maxReadFileLine={maxReadFileLine}
							maxConcurrentFileReads={maxConcurrentFileReads}
							allowVeryLargeReads={allowVeryLargeReads /* kilocode_change */}
							profileThresholds={profileThresholds}
							includeDiagnosticMessages={includeDiagnosticMessages}
							maxDiagnosticMessages={maxDiagnosticMessages}
							writeDelayMs={writeDelayMs}
							setCachedStateField={setCachedStateField}
						/>
					)}

					{/* Terminal Section */}
					{activeTab === "terminal" && (
						<TerminalSettings
							terminalOutputLineLimit={terminalOutputLineLimit}
							terminalOutputCharacterLimit={terminalOutputCharacterLimit}
							terminalShellIntegrationTimeout={terminalShellIntegrationTimeout}
							terminalShellIntegrationDisabled={terminalShellIntegrationDisabled}
							terminalCommandDelay={terminalCommandDelay}
							terminalPowershellCounter={terminalPowershellCounter}
							terminalZshClearEolMark={terminalZshClearEolMark}
							terminalZshOhMy={terminalZshOhMy}
							terminalZshP10k={terminalZshP10k}
							terminalZdotdir={terminalZdotdir}
							terminalCompressProgressBar={terminalCompressProgressBar}
							setCachedStateField={setCachedStateField}
						/>
					)}

					{/* Prompts Section */}
					{activeTab === "prompts" && (
						<PromptsSettings
							customSupportPrompts={customSupportPrompts || {}}
							setCustomSupportPrompts={setCustomSupportPromptsField}
						/>
					)}

					{/* Experimental Section */}
					{activeTab === "experimental" && (
						<ExperimentalSettings setExperimentEnabled={setExperimentEnabled} experiments={experiments} />
					)}

					{/* Language Section */}
					{activeTab === "language" && (
						<LanguageSettings language={language || "en"} setCachedStateField={setCachedStateField} />
					)}

					{/* kilocode_change */}
					{/* MCP Section */}
					{activeTab === "mcp" && <McpView />}

					{/* About Section */}
					{activeTab === "about" && (
						<About telemetrySetting={telemetrySetting} setTelemetrySetting={setTelemetrySetting} />
					)}
				</TabContent>
			</div>

			<AlertDialog open={isDiscardDialogShow} onOpenChange={setDiscardDialogShow}>
				<AlertDialogContent>
					<AlertDialogHeader>
						<AlertDialogTitle>
							<AlertTriangle className="w-5 h-5 text-yellow-500" />
							{t("settings:unsavedChangesDialog.title")}
						</AlertDialogTitle>
						<AlertDialogDescription>
							{t("settings:unsavedChangesDialog.description")}
						</AlertDialogDescription>
					</AlertDialogHeader>
					<AlertDialogFooter>
						<AlertDialogCancel onClick={() => onConfirmDialogResult(false)}>
							{t("settings:unsavedChangesDialog.cancelButton")}
						</AlertDialogCancel>
						<AlertDialogAction onClick={() => onConfirmDialogResult(true)}>
							{t("settings:unsavedChangesDialog.discardButton")}
						</AlertDialogAction>
					</AlertDialogFooter>
				</AlertDialogContent>
			</AlertDialog>
		</Tab>
	)
})

export default memo(SettingsView)<|MERGE_RESOLUTION|>--- conflicted
+++ resolved
@@ -205,13 +205,10 @@
 		alwaysAllowFollowupQuestions,
 		alwaysAllowUpdateTodoList,
 		followupAutoApproveTimeoutMs,
-<<<<<<< HEAD
 		ghostServiceSettings, // kilocode_change
 		autocompleteApiConfigId, // kilocode_change
-=======
 		includeDiagnosticMessages,
 		maxDiagnosticMessages,
->>>>>>> d31fb0dd
 	} = cachedState
 
 	const apiConfiguration = useMemo(() => cachedState.apiConfiguration ?? {}, [cachedState.apiConfiguration])
@@ -386,12 +383,9 @@
 			vscode.postMessage({ type: "showAutoApproveMenu", bool: showAutoApproveMenu }) // kilocode_change
 			vscode.postMessage({ type: "maxReadFileLine", value: maxReadFileLine ?? -1 })
 			vscode.postMessage({ type: "maxConcurrentFileReads", value: cachedState.maxConcurrentFileReads ?? 5 })
-<<<<<<< HEAD
 			vscode.postMessage({ type: "allowVeryLargeReads", bool: allowVeryLargeReads }) // kilocode_change
-=======
 			vscode.postMessage({ type: "includeDiagnosticMessages", bool: includeDiagnosticMessages })
 			vscode.postMessage({ type: "maxDiagnosticMessages", value: maxDiagnosticMessages ?? 50 })
->>>>>>> d31fb0dd
 			vscode.postMessage({ type: "currentApiConfigName", text: currentApiConfigName })
 			vscode.postMessage({ type: "updateExperimental", values: experiments })
 			vscode.postMessage({ type: "alwaysAllowModeSwitch", bool: alwaysAllowModeSwitch })
