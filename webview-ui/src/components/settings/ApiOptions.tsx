import React, { memo, useCallback, useEffect, useMemo, useState } from "react"
import { convertHeadersToObject } from "./utils/headers"
import { useDebounce } from "react-use"
import { VSCodeButtonLink } from "../common/VSCodeButtonLink"
import { VSCodeLink, VSCodeTextField } from "@vscode/webview-ui-toolkit/react"

import { getKiloCodeBackendAuthUrl } from "../kilocode/helpers" // kilocode_change

import {
	type ProviderName,
	type ProviderSettings,
	openRouterDefaultModelId,
	requestyDefaultModelId,
	glamaDefaultModelId,
	unboundDefaultModelId,
	litellmDefaultModelId,
} from "@roo-code/types"

import { vscode } from "@src/utils/vscode"
import { validateApiConfiguration } from "@src/utils/validate"
import { useAppTranslation } from "@src/i18n/TranslationContext"
import { useRouterModels } from "@src/components/ui/hooks/useRouterModels"
import { useSelectedModel } from "@src/components/ui/hooks/useSelectedModel"
<<<<<<< HEAD
import {
	Select,
	SelectContent,
	SelectItem,
	SelectTrigger,
	SelectValue,
	Button,
	SelectSeparator, // kilocode_change
} from "@src/components/ui"
=======
import { useExtensionState } from "@src/context/ExtensionStateContext"
import { filterProviders, filterModels } from "./utils/organizationFilters"
import { Select, SelectContent, SelectItem, SelectTrigger, SelectValue } from "@src/components/ui"

>>>>>>> 69f72002
import {
	Anthropic,
	Bedrock,
	Chutes,
	DeepSeek,
	Gemini,
	Glama,
	Groq,
	LMStudio,
	LiteLLM,
	Mistral,
	Ollama,
	OpenAI,
	OpenAICompatible,
	OpenRouter,
	Requesty,
	Unbound,
	Vertex,
	VSCodeLM,
	XAI,
} from "./providers"

import { MODELS_BY_PROVIDER, PROVIDERS } from "./constants"
import { inputEventTransform, noTransform } from "./transforms"
import { ModelPicker } from "./ModelPicker"
import { ModelInfoView } from "./ModelInfoView"
import { ApiErrorMessage } from "./ApiErrorMessage"
import { ThinkingBudget } from "./ThinkingBudget"
import { DiffSettingsControl } from "./DiffSettingsControl"
import { TemperatureControl } from "./TemperatureControl"
import { RateLimitSecondsControl } from "./RateLimitSecondsControl"
import { BedrockCustomArn } from "./providers/BedrockCustomArn"
import { buildDocLink } from "@src/utils/docLinks"

export interface ApiOptionsProps {
	uriScheme: string | undefined
	uiKind: string | undefined // kilocode_change
	apiConfiguration: ProviderSettings
	setApiConfigurationField: <K extends keyof ProviderSettings>(field: K, value: ProviderSettings[K]) => void
	fromWelcomeView?: boolean
	errorMessage: string | undefined
	setErrorMessage: React.Dispatch<React.SetStateAction<string | undefined>>
	hideKiloCodeButton?: boolean // kilocode_change
	currentApiConfigName?: string // kilocode_change
}

const ApiOptions = ({
	uriScheme,
	uiKind, // kilocode_change
	apiConfiguration,
	setApiConfigurationField,
	fromWelcomeView,
	errorMessage,
	setErrorMessage,
	hideKiloCodeButton = false,
	currentApiConfigName, // kilocode_change
}: ApiOptionsProps) => {
	const { t } = useAppTranslation()
	const { organizationAllowList } = useExtensionState()

	const [customHeaders, setCustomHeaders] = useState<[string, string][]>(() => {
		const headers = apiConfiguration?.openAiHeaders || {}
		return Object.entries(headers)
	})

	useEffect(() => {
		const propHeaders = apiConfiguration?.openAiHeaders || {}

		if (JSON.stringify(customHeaders) !== JSON.stringify(Object.entries(propHeaders))) {
			setCustomHeaders(Object.entries(propHeaders))
		}
	}, [apiConfiguration?.openAiHeaders, customHeaders])

	// Helper to convert array of tuples to object (filtering out empty keys).

	// Debounced effect to update the main configuration when local
	// customHeaders state stabilizes.
	useDebounce(
		() => {
			const currentConfigHeaders = apiConfiguration?.openAiHeaders || {}
			const newHeadersObject = convertHeadersToObject(customHeaders)

			// Only update if the processed object is different from the current config.
			if (JSON.stringify(currentConfigHeaders) !== JSON.stringify(newHeadersObject)) {
				setApiConfigurationField("openAiHeaders", newHeadersObject)
			}
		},
		300,
		[customHeaders, apiConfiguration?.openAiHeaders, setApiConfigurationField],
	)

	const [isDescriptionExpanded, setIsDescriptionExpanded] = useState(false)

	const handleInputChange = useCallback(
		<K extends keyof ProviderSettings, E>(
			field: K,
			transform: (event: E) => ProviderSettings[K] = inputEventTransform,
		) =>
			(event: E | Event) => {
				setApiConfigurationField(field, transform(event as E))
			},
		[setApiConfigurationField],
	)

	const {
		provider: selectedProvider,
		id: selectedModelId,
		info: selectedModelInfo,
	} = useSelectedModel(apiConfiguration)

	const { data: routerModels, refetch: refetchRouterModels } = useRouterModels()

	// Update `apiModelId` whenever `selectedModelId` changes.
	useEffect(() => {
		if (selectedModelId) {
			setApiConfigurationField("apiModelId", selectedModelId)
		}
	}, [selectedModelId, setApiConfigurationField])

	// Debounced refresh model updates, only executed 250ms after the user
	// stops typing.
	useDebounce(
		() => {
			if (selectedProvider === "openai") {
				// Use our custom headers state to build the headers object.
				const headerObject = convertHeadersToObject(customHeaders)

				vscode.postMessage({
					type: "requestOpenAiModels",
					values: {
						baseUrl: apiConfiguration?.openAiBaseUrl,
						apiKey: apiConfiguration?.openAiApiKey,
						customHeaders: {}, // Reserved for any additional headers
						openAiHeaders: headerObject,
					},
				})
			} else if (selectedProvider === "ollama") {
				vscode.postMessage({ type: "requestOllamaModels", text: apiConfiguration?.ollamaBaseUrl })
			} else if (selectedProvider === "lmstudio") {
				vscode.postMessage({ type: "requestLmStudioModels", text: apiConfiguration?.lmStudioBaseUrl })
			} else if (selectedProvider === "vscode-lm") {
				vscode.postMessage({ type: "requestVsCodeLmModels" })
			} else if (selectedProvider === "litellm") {
				vscode.postMessage({ type: "requestRouterModels" })
			}
		},
		250,
		[
			selectedProvider,
			apiConfiguration?.requestyApiKey,
			apiConfiguration?.openAiBaseUrl,
			apiConfiguration?.openAiApiKey,
			apiConfiguration?.ollamaBaseUrl,
			apiConfiguration?.lmStudioBaseUrl,
			apiConfiguration?.litellmBaseUrl,
			apiConfiguration?.litellmApiKey,
			customHeaders,
		],
	)

	useEffect(() => {
		const apiValidationResult = validateApiConfiguration(apiConfiguration, routerModels, organizationAllowList)

		setErrorMessage(apiValidationResult)
	}, [apiConfiguration, routerModels, organizationAllowList, setErrorMessage])

	const selectedProviderModels = useMemo(() => {
		const models = MODELS_BY_PROVIDER[selectedProvider]
		if (!models) return []

		const filteredModels = filterModels(models, selectedProvider, organizationAllowList)

		return filteredModels
			? Object.keys(filteredModels).map((modelId) => ({
					value: modelId,
					label: modelId,
				}))
			: []
	}, [selectedProvider, organizationAllowList])

	const onProviderChange = useCallback(
		(value: ProviderName) => {
			// It would be much easier to have a single attribute that stores
			// the modelId, but we have a separate attribute for each of
			// OpenRouter, Glama, Unbound, and Requesty.
			// If you switch to one of these providers and the corresponding
			// modelId is not set then you immediately end up in an error state.
			// To address that we set the modelId to the default value for th
			// provider if it's not already set.
			switch (value) {
				case "openrouter":
					if (!apiConfiguration.openRouterModelId) {
						setApiConfigurationField("openRouterModelId", openRouterDefaultModelId)
					}
					break
				case "glama":
					if (!apiConfiguration.glamaModelId) {
						setApiConfigurationField("glamaModelId", glamaDefaultModelId)
					}
					break
				case "unbound":
					if (!apiConfiguration.unboundModelId) {
						setApiConfigurationField("unboundModelId", unboundDefaultModelId)
					}
					break
				case "requesty":
					if (!apiConfiguration.requestyModelId) {
						setApiConfigurationField("requestyModelId", requestyDefaultModelId)
					}
					break
				case "litellm":
					if (!apiConfiguration.litellmModelId) {
						setApiConfigurationField("litellmModelId", litellmDefaultModelId)
					}
					break
				case "kilocode":
					if (!apiConfiguration.kilocodeModel) {
						setApiConfigurationField("kilocodeModel", "claude37")
					}
					break
			}

			setApiConfigurationField("apiProvider", value)
		},
		[
			setApiConfigurationField,
			apiConfiguration.openRouterModelId,
			apiConfiguration.glamaModelId,
			apiConfiguration.unboundModelId,
			apiConfiguration.requestyModelId,
			apiConfiguration.litellmModelId,
			apiConfiguration.kilocodeModel,
		],
	)

	const docs = useMemo(() => {
		const provider = PROVIDERS.find(({ value }) => value === selectedProvider)
		const name = provider?.label

		if (!name) {
			return undefined
		}

		// Get the URL slug - use custom mapping if available, otherwise use the provider key.
		const slugs: Record<string, string> = {
			"openai-native": "openai",
			openai: "openai-compatible",
		}

		const slug = slugs[selectedProvider] || selectedProvider
		return {
			url: buildDocLink(`providers/${slug}`, "provider_docs"),
			name,
		}
	}, [selectedProvider])

	return (
		<div className="flex flex-col gap-3">
			<div className="flex flex-col gap-1 relative">
				<div className="flex justify-between items-center">
					<label className="block font-medium mb-1">{t("settings:providers.apiProvider")}</label>
					{docs && (
						<div className="text-xs text-vscode-descriptionForeground">
							<VSCodeLink href={docs.url} className="hover:text-vscode-foreground" target="_blank">
								{t("settings:providers.providerDocumentation", { provider: docs.name })}
							</VSCodeLink>
						</div>
					)}
				</div>
				<Select value={selectedProvider} onValueChange={(value) => onProviderChange(value as ProviderName)}>
					<SelectTrigger className="w-full">
						<SelectValue placeholder={t("settings:common.select")} />
					</SelectTrigger>
					<SelectContent>
<<<<<<< HEAD
						{PROVIDERS.map(({ value, label }, i) => (
							<>
								<SelectItem key={value} value={value}>
									{label}
								</SelectItem>
								{/*  kilocode_change */}
								{i === 0 ? <SelectSeparator /> : null}
							</>
=======
						{filterProviders(PROVIDERS, organizationAllowList).map(({ value, label }) => (
							<SelectItem key={value} value={value}>
								{label}
							</SelectItem>
>>>>>>> 69f72002
						))}
					</SelectContent>
				</Select>
			</div>

			{errorMessage && <ApiErrorMessage errorMessage={errorMessage} />}

			{/* kilocode_change start */}
			{selectedProvider === "kilocode" && (
				<>
					<div style={{ marginTop: "0px" }} className="text-sm text-vscode-descriptionForeground -mt-2">
						You get $20 for free!
					</div>

					<VSCodeTextField
						value={apiConfiguration?.kilocodeToken || ""}
						type="password"
						onInput={handleInputChange("kilocodeToken")}
						placeholder={t("kilocode:settings.provider.apiKey")}
						className="w-full">
						<div className="flex justify-between items-center mb-1">
							<label className="block font-medium">{t("kilocode:settings.provider.apiKey")}</label>
						</div>
					</VSCodeTextField>

					<ModelPicker
						apiConfiguration={apiConfiguration}
						setApiConfigurationField={setApiConfigurationField}
						defaultModelId="claude37"
						models={routerModels?.["kilocode-openrouter"] ?? {}}
						modelIdKey="kilocodeModel"
						serviceName="Kilo Code"
						serviceUrl="https://kilocode.ai"
					/>

					{!hideKiloCodeButton &&
						(apiConfiguration.kilocodeToken ? (
							<div>
								<Button
									variant="secondary"
									onClick={async () => {
										setApiConfigurationField("kilocodeToken", "")

										vscode.postMessage({
											type: "upsertApiConfiguration",
											text: currentApiConfigName,
											apiConfiguration: {
												...apiConfiguration,
												kilocodeToken: "",
											},
										})
									}}>
									{t("kilocode:settings.provider.logout")}
								</Button>
							</div>
						) : (
							<VSCodeButtonLink variant="secondary" href={getKiloCodeBackendAuthUrl(uriScheme, uiKind)}>
								{t("kilocode:settings.provider.login")}
							</VSCodeButtonLink>
						))}
				</>
			)}
			{/* kilocode_change end */}

			{selectedProvider === "fireworks" && (
				<div>
					<VSCodeTextField
						value={apiConfiguration?.fireworksApiKey || ""}
						style={{ width: "100%" }}
						type="password"
						onInput={handleInputChange("fireworksApiKey")}
						placeholder="Enter API Key...">
						<span style={{ fontWeight: 500 }}>Fireworks API Key</span>
					</VSCodeTextField>
					<p
						style={{
							fontSize: "12px",
							marginTop: 3,
							color: "var(--vscode-descriptionForeground)",
						}}>
						This key is stored locally and only used to make API requests from this extension.
						{!apiConfiguration?.fireworksApiKey && (
							<>
								<br />
								<br />
								Get your API key from{" "}
								<VSCodeLink href="https://fireworks.ai/account/api-keys">Fireworks</VSCodeLink>.
							</>
						)}
					</p>
				</div>
			)}

			{selectedProvider === "openrouter" && (
				<OpenRouter
					apiConfiguration={apiConfiguration}
					setApiConfigurationField={setApiConfigurationField}
					routerModels={routerModels}
					selectedModelId={selectedModelId}
					uriScheme={uriScheme}
					fromWelcomeView={fromWelcomeView}
					organizationAllowList={organizationAllowList}
				/>
			)}

			{selectedProvider === "requesty" && (
				<Requesty
					apiConfiguration={apiConfiguration}
					setApiConfigurationField={setApiConfigurationField}
					routerModels={routerModels}
					refetchRouterModels={refetchRouterModels}
					organizationAllowList={organizationAllowList}
				/>
			)}

			{selectedProvider === "glama" && (
				<Glama
					apiConfiguration={apiConfiguration}
					setApiConfigurationField={setApiConfigurationField}
					routerModels={routerModels}
					uriScheme={uriScheme}
					organizationAllowList={organizationAllowList}
				/>
			)}

			{selectedProvider === "unbound" && (
				<Unbound
					apiConfiguration={apiConfiguration}
					setApiConfigurationField={setApiConfigurationField}
					routerModels={routerModels}
					organizationAllowList={organizationAllowList}
				/>
			)}

			{selectedProvider === "anthropic" && (
				<Anthropic apiConfiguration={apiConfiguration} setApiConfigurationField={setApiConfigurationField} />
			)}

			{selectedProvider === "openai-native" && (
				<OpenAI apiConfiguration={apiConfiguration} setApiConfigurationField={setApiConfigurationField} />
			)}

			{selectedProvider === "mistral" && (
				<Mistral apiConfiguration={apiConfiguration} setApiConfigurationField={setApiConfigurationField} />
			)}

			{selectedProvider === "bedrock" && (
				<Bedrock
					apiConfiguration={apiConfiguration}
					setApiConfigurationField={setApiConfigurationField}
					selectedModelInfo={selectedModelInfo}
				/>
			)}

			{selectedProvider === "vertex" && (
				<Vertex apiConfiguration={apiConfiguration} setApiConfigurationField={setApiConfigurationField} />
			)}

			{selectedProvider === "gemini" && (
				<Gemini apiConfiguration={apiConfiguration} setApiConfigurationField={setApiConfigurationField} />
			)}

			{selectedProvider === "openai" && (
				<OpenAICompatible
					apiConfiguration={apiConfiguration}
					setApiConfigurationField={setApiConfigurationField}
					organizationAllowList={organizationAllowList}
				/>
			)}

			{selectedProvider === "lmstudio" && (
				<LMStudio apiConfiguration={apiConfiguration} setApiConfigurationField={setApiConfigurationField} />
			)}

			{selectedProvider === "deepseek" && (
				<DeepSeek apiConfiguration={apiConfiguration} setApiConfigurationField={setApiConfigurationField} />
			)}

			{selectedProvider === "vscode-lm" && (
				<VSCodeLM apiConfiguration={apiConfiguration} setApiConfigurationField={setApiConfigurationField} />
			)}

			{selectedProvider === "ollama" && (
				<Ollama apiConfiguration={apiConfiguration} setApiConfigurationField={setApiConfigurationField} />
			)}

			{selectedProvider === "xai" && (
				<XAI apiConfiguration={apiConfiguration} setApiConfigurationField={setApiConfigurationField} />
			)}

			{selectedProvider === "groq" && (
				<Groq apiConfiguration={apiConfiguration} setApiConfigurationField={setApiConfigurationField} />
			)}

			{selectedProvider === "chutes" && (
				<Chutes apiConfiguration={apiConfiguration} setApiConfigurationField={setApiConfigurationField} />
			)}

			{selectedProvider === "litellm" && (
				<LiteLLM
					apiConfiguration={apiConfiguration}
					setApiConfigurationField={setApiConfigurationField}
					organizationAllowList={organizationAllowList}
				/>
			)}

			{selectedProvider === "human-relay" && (
				<>
					<div className="text-sm text-vscode-descriptionForeground">
						{t("settings:providers.humanRelay.description")}
					</div>
					<div className="text-sm text-vscode-descriptionForeground">
						{t("settings:providers.humanRelay.instructions")}
					</div>
				</>
			)}

			{selectedProviderModels.length > 0 && (
				<>
					<div>
						<label className="block font-medium mb-1">{t("settings:providers.model")}</label>
						<Select
							value={selectedModelId === "custom-arn" ? "custom-arn" : selectedModelId}
							onValueChange={(value) => {
								setApiConfigurationField("apiModelId", value)

								// Clear custom ARN if not using custom ARN option.
								if (value !== "custom-arn" && selectedProvider === "bedrock") {
									setApiConfigurationField("awsCustomArn", "")
								}
							}}>
							<SelectTrigger className="w-full">
								<SelectValue placeholder={t("settings:common.select")} />
							</SelectTrigger>
							<SelectContent>
								{selectedProviderModels.map((option) => (
									<SelectItem key={option.value} value={option.value}>
										{option.label}
									</SelectItem>
								))}
								{selectedProvider === "bedrock" && (
									<SelectItem value="custom-arn">{t("settings:labels.useCustomArn")}</SelectItem>
								)}
							</SelectContent>
						</Select>
					</div>

					{selectedProvider === "bedrock" && selectedModelId === "custom-arn" && (
						<BedrockCustomArn
							apiConfiguration={apiConfiguration}
							setApiConfigurationField={setApiConfigurationField}
						/>
					)}

					<ModelInfoView
						apiProvider={selectedProvider}
						selectedModelId={selectedModelId}
						modelInfo={selectedModelInfo}
						isDescriptionExpanded={isDescriptionExpanded}
						setIsDescriptionExpanded={setIsDescriptionExpanded}
					/>
				</>
			)}

			<ThinkingBudget
				key={`${selectedProvider}-${selectedModelId}`}
				apiConfiguration={apiConfiguration}
				setApiConfigurationField={setApiConfigurationField}
				modelInfo={selectedModelInfo}
			/>

			{!fromWelcomeView && (
				<>
					<DiffSettingsControl
						diffEnabled={apiConfiguration.diffEnabled}
						fuzzyMatchThreshold={apiConfiguration.fuzzyMatchThreshold}
						onChange={(field, value) => setApiConfigurationField(field, value)}
					/>
					<TemperatureControl
						value={apiConfiguration.modelTemperature}
						onChange={handleInputChange("modelTemperature", noTransform)}
						maxValue={2}
					/>
					<RateLimitSecondsControl
						value={apiConfiguration.rateLimitSeconds || 0}
						onChange={(value) => setApiConfigurationField("rateLimitSeconds", value)}
					/>
				</>
			)}
		</div>
	)
}

export default memo(ApiOptions)<|MERGE_RESOLUTION|>--- conflicted
+++ resolved
@@ -21,7 +21,8 @@
 import { useAppTranslation } from "@src/i18n/TranslationContext"
 import { useRouterModels } from "@src/components/ui/hooks/useRouterModels"
 import { useSelectedModel } from "@src/components/ui/hooks/useSelectedModel"
-<<<<<<< HEAD
+import { useExtensionState } from "@src/context/ExtensionStateContext"
+import { filterModels } from "./utils/organizationFilters" // kilocode_change: unused filterProviders
 import {
 	Select,
 	SelectContent,
@@ -29,14 +30,9 @@
 	SelectTrigger,
 	SelectValue,
 	Button,
-	SelectSeparator, // kilocode_change
+	SelectSeparator,
 } from "@src/components/ui"
-=======
-import { useExtensionState } from "@src/context/ExtensionStateContext"
-import { filterProviders, filterModels } from "./utils/organizationFilters"
-import { Select, SelectContent, SelectItem, SelectTrigger, SelectValue } from "@src/components/ui"
-
->>>>>>> 69f72002
+
 import {
 	Anthropic,
 	Bedrock,
@@ -311,7 +307,6 @@
 						<SelectValue placeholder={t("settings:common.select")} />
 					</SelectTrigger>
 					<SelectContent>
-<<<<<<< HEAD
 						{PROVIDERS.map(({ value, label }, i) => (
 							<>
 								<SelectItem key={value} value={value}>
@@ -320,12 +315,6 @@
 								{/*  kilocode_change */}
 								{i === 0 ? <SelectSeparator /> : null}
 							</>
-=======
-						{filterProviders(PROVIDERS, organizationAllowList).map(({ value, label }) => (
-							<SelectItem key={value} value={value}>
-								{label}
-							</SelectItem>
->>>>>>> 69f72002
 						))}
 					</SelectContent>
 				</Select>
@@ -359,6 +348,7 @@
 						modelIdKey="kilocodeModel"
 						serviceName="Kilo Code"
 						serviceUrl="https://kilocode.ai"
+						organizationAllowList={organizationAllowList}
 					/>
 
 					{!hideKiloCodeButton &&
