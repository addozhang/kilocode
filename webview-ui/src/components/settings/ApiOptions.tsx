import React, { Fragment, memo, useCallback, useEffect, useMemo, useState } from "react" // kilocode_change Fragment
import { convertHeadersToObject } from "./utils/headers"
import { useDebounce } from "react-use"
import { VSCodeButtonLink } from "../common/VSCodeButtonLink"
import { VSCodeLink, VSCodeTextField } from "@vscode/webview-ui-toolkit/react"

import { getKiloCodeBackendSignInUrl } from "../kilocode/helpers" // kilocode_change

import {
	type ProviderName,
	type ProviderSettings,
	openRouterDefaultModelId,
	requestyDefaultModelId,
	glamaDefaultModelId,
	unboundDefaultModelId,
	litellmDefaultModelId,
	openAiNativeDefaultModelId,
	anthropicDefaultModelId,
	claudeCodeDefaultModelId,
	geminiDefaultModelId,
	geminiCliDefaultModelId,
	deepSeekDefaultModelId,
	mistralDefaultModelId,
	xaiDefaultModelId,
	groqDefaultModelId,
	chutesDefaultModelId,
	bedrockDefaultModelId,
	vertexDefaultModelId,
} from "@roo-code/types"

import { vscode } from "@src/utils/vscode"
import { validateApiConfigurationExcludingModelErrors, getModelValidationError } from "@src/utils/validate"
import { useAppTranslation } from "@src/i18n/TranslationContext"
import { useRouterModels } from "@src/components/ui/hooks/useRouterModels"
import { useSelectedModel } from "@src/components/ui/hooks/useSelectedModel"
import { useExtensionState } from "@src/context/ExtensionStateContext"
<<<<<<< HEAD
import { filterModels } from "./utils/organizationFilters" // kilocode_change: unused filterProviders
import {
	Select,
	SelectContent,
	SelectItem,
	SelectTrigger,
	SelectValue,
	Button,
	SelectSeparator,
} from "@src/components/ui"
=======
import { filterProviders, filterModels } from "./utils/organizationFilters"
import { Select, SelectTrigger, SelectValue, SelectContent, SelectItem, SearchableSelect } from "@src/components/ui"
>>>>>>> 39ab0067

import {
	Anthropic,
	Bedrock,
	Chutes,
	ClaudeCode,
	DeepSeek,
	Gemini,
	GeminiCli,
	Glama,
	Groq,
	LMStudio,
	LiteLLM,
	Mistral,
	Ollama,
	OpenAI,
	OpenAICompatible,
	OpenRouter,
	Requesty,
	Unbound,
	Vertex,
	VSCodeLM,
	XAI,
	Cerebras, // kilocode_change
} from "./providers"

import { MODELS_BY_PROVIDER, PROVIDERS } from "./constants"
import { inputEventTransform, noTransform } from "./transforms"
import { ModelPicker } from "./ModelPicker"
import { ModelInfoView } from "./ModelInfoView"
import { ApiErrorMessage } from "./ApiErrorMessage"
import { ThinkingBudget } from "./ThinkingBudget"
import { DiffSettingsControl } from "./DiffSettingsControl"
import { TemperatureControl } from "./TemperatureControl"
import { RateLimitSecondsControl } from "./RateLimitSecondsControl"
import { BedrockCustomArn } from "./providers/BedrockCustomArn"
import { buildDocLink } from "@src/utils/docLinks"
import { cerebrasDefaultModelId } from "@roo/api"

export interface ApiOptionsProps {
	uriScheme: string | undefined
	uiKind: string | undefined // kilocode_change
	apiConfiguration: ProviderSettings
	setApiConfigurationField: <K extends keyof ProviderSettings>(field: K, value: ProviderSettings[K]) => void
	fromWelcomeView?: boolean
	errorMessage: string | undefined
	setErrorMessage: React.Dispatch<React.SetStateAction<string | undefined>>
	hideKiloCodeButton?: boolean // kilocode_change
	currentApiConfigName?: string // kilocode_change
}

const ApiOptions = ({
	uriScheme,
	uiKind, // kilocode_change
	apiConfiguration,
	setApiConfigurationField,
	fromWelcomeView,
	errorMessage,
	setErrorMessage,
	hideKiloCodeButton = false,
	currentApiConfigName, // kilocode_change
}: ApiOptionsProps) => {
	const { t } = useAppTranslation()
	const { organizationAllowList } = useExtensionState()

	const [customHeaders, setCustomHeaders] = useState<[string, string][]>(() => {
		const headers = apiConfiguration?.openAiHeaders || {}
		return Object.entries(headers)
	})

	useEffect(() => {
		const propHeaders = apiConfiguration?.openAiHeaders || {}

		if (JSON.stringify(customHeaders) !== JSON.stringify(Object.entries(propHeaders))) {
			setCustomHeaders(Object.entries(propHeaders))
		}
	}, [apiConfiguration?.openAiHeaders, customHeaders])

	// Helper to convert array of tuples to object (filtering out empty keys).

	// Debounced effect to update the main configuration when local
	// customHeaders state stabilizes.
	useDebounce(
		() => {
			const currentConfigHeaders = apiConfiguration?.openAiHeaders || {}
			const newHeadersObject = convertHeadersToObject(customHeaders)

			// Only update if the processed object is different from the current config.
			if (JSON.stringify(currentConfigHeaders) !== JSON.stringify(newHeadersObject)) {
				setApiConfigurationField("openAiHeaders", newHeadersObject)
			}
		},
		300,
		[customHeaders, apiConfiguration?.openAiHeaders, setApiConfigurationField],
	)

	const [isDescriptionExpanded, setIsDescriptionExpanded] = useState(false)

	const handleInputChange = useCallback(
		<K extends keyof ProviderSettings, E>(
			field: K,
			transform: (event: E) => ProviderSettings[K] = inputEventTransform,
		) =>
			(event: E | Event) => {
				setApiConfigurationField(field, transform(event as E))
			},
		[setApiConfigurationField],
	)

	const {
		provider: selectedProvider,
		id: selectedModelId,
		info: selectedModelInfo,
	} = useSelectedModel(apiConfiguration)

	// kilocode_change start: queryKey
	const { data: routerModels, refetch: refetchRouterModels } = useRouterModels({
		openRouterBaseUrl: apiConfiguration?.openRouterBaseUrl,
		openRouterApiKey: apiConfiguration?.openRouterApiKey,
	})
	// kilocode_change end

	// Update `apiModelId` whenever `selectedModelId` changes.
	useEffect(() => {
		if (selectedModelId) {
			setApiConfigurationField("apiModelId", selectedModelId)
		}
	}, [selectedModelId, setApiConfigurationField])

	// Debounced refresh model updates, only executed 250ms after the user
	// stops typing.
	useDebounce(
		() => {
			if (selectedProvider === "openai") {
				// Use our custom headers state to build the headers object.
				const headerObject = convertHeadersToObject(customHeaders)

				vscode.postMessage({
					type: "requestOpenAiModels",
					values: {
						baseUrl: apiConfiguration?.openAiBaseUrl,
						apiKey: apiConfiguration?.openAiApiKey,
						customHeaders: {}, // Reserved for any additional headers
						openAiHeaders: headerObject,
					},
				})
			} else if (selectedProvider === "ollama") {
				vscode.postMessage({ type: "requestOllamaModels" })
			} else if (selectedProvider === "lmstudio") {
				vscode.postMessage({ type: "requestLmStudioModels" })
			} else if (selectedProvider === "vscode-lm") {
				vscode.postMessage({ type: "requestVsCodeLmModels" })
			} else if (selectedProvider === "litellm") {
				vscode.postMessage({ type: "requestRouterModels" })
			}
		},
		250,
		[
			selectedProvider,
			apiConfiguration?.requestyApiKey,
			apiConfiguration?.openAiBaseUrl,
			apiConfiguration?.openAiApiKey,
			apiConfiguration?.ollamaBaseUrl,
			apiConfiguration?.lmStudioBaseUrl,
			apiConfiguration?.litellmBaseUrl,
			apiConfiguration?.litellmApiKey,
			customHeaders,
		],
	)

	useEffect(() => {
		const apiValidationResult = validateApiConfigurationExcludingModelErrors(
			apiConfiguration,
			routerModels,
			organizationAllowList,
		)
		setErrorMessage(apiValidationResult)
	}, [apiConfiguration, routerModels, organizationAllowList, setErrorMessage])

	const selectedProviderModels = useMemo(() => {
		const models = MODELS_BY_PROVIDER[selectedProvider]
		if (!models) return []

		const filteredModels = filterModels(models, selectedProvider, organizationAllowList)

		const modelOptions = filteredModels
			? Object.keys(filteredModels).map((modelId) => ({
					value: modelId,
					label: modelId,
				}))
			: []

		return modelOptions
	}, [selectedProvider, organizationAllowList])

	const onProviderChange = useCallback(
		(value: ProviderName) => {
			setApiConfigurationField("apiProvider", value)

			// It would be much easier to have a single attribute that stores
			// the modelId, but we have a separate attribute for each of
			// OpenRouter, Glama, Unbound, and Requesty.
			// If you switch to one of these providers and the corresponding
			// modelId is not set then you immediately end up in an error state.
			// To address that we set the modelId to the default value for th
			// provider if it's not already set.
			const validateAndResetModel = (
				modelId: string | undefined,
				field: keyof ProviderSettings,
				defaultValue?: string,
			) => {
				// in case we haven't set a default value for a provider
				if (!defaultValue) return

				// only set default if no model is set, but don't reset invalid models
				// let users see and decide what to do with invalid model selections
				const shouldSetDefault = !modelId

				if (shouldSetDefault) {
					setApiConfigurationField(field, defaultValue)
				}
			}

			// Define a mapping object that associates each provider with its model configuration
			const PROVIDER_MODEL_CONFIG: Partial<
				Record<
					ProviderName,
					{
						field: keyof ProviderSettings
						default?: string
					}
				>
			> = {
				openrouter: { field: "openRouterModelId", default: openRouterDefaultModelId },
				glama: { field: "glamaModelId", default: glamaDefaultModelId },
				unbound: { field: "unboundModelId", default: unboundDefaultModelId },
				requesty: { field: "requestyModelId", default: requestyDefaultModelId },
				litellm: { field: "litellmModelId", default: litellmDefaultModelId },
				anthropic: { field: "apiModelId", default: anthropicDefaultModelId },
				"claude-code": { field: "apiModelId", default: claudeCodeDefaultModelId },
				"openai-native": { field: "apiModelId", default: openAiNativeDefaultModelId },
				gemini: { field: "apiModelId", default: geminiDefaultModelId },
				"gemini-cli": { field: "apiModelId", default: geminiCliDefaultModelId },
				deepseek: { field: "apiModelId", default: deepSeekDefaultModelId },
				mistral: { field: "apiModelId", default: mistralDefaultModelId },
				xai: { field: "apiModelId", default: xaiDefaultModelId },
				groq: { field: "apiModelId", default: groqDefaultModelId },
				chutes: { field: "apiModelId", default: chutesDefaultModelId },
				bedrock: { field: "apiModelId", default: bedrockDefaultModelId },
				vertex: { field: "apiModelId", default: vertexDefaultModelId },
				openai: { field: "openAiModelId" },
				ollama: { field: "ollamaModelId" },
				lmstudio: { field: "lmStudioModelId" },
				kilocode: { field: "kilocodeModel", default: "claude37" }, // kilocode_change
				cerebras: { field: "cerebrasModelId", default: cerebrasDefaultModelId }, // kilocode_change
			}

			const config = PROVIDER_MODEL_CONFIG[value]
			if (config) {
				validateAndResetModel(
					apiConfiguration[config.field] as string | undefined,
					config.field,
					config.default,
				)
			}
		},
		[setApiConfigurationField, apiConfiguration],
	)

	const modelValidationError = useMemo(() => {
		return getModelValidationError(apiConfiguration, routerModels, organizationAllowList)
	}, [apiConfiguration, routerModels, organizationAllowList])

	const docs = useMemo(() => {
		const provider = PROVIDERS.find(({ value }) => value === selectedProvider)
		const name = provider?.label

		if (!name) {
			return undefined
		}

		// Get the URL slug - use custom mapping if available, otherwise use the provider key.
		const slugs: Record<string, string> = {
			"openai-native": "openai",
			openai: "openai-compatible",
		}

		const slug = slugs[selectedProvider] || selectedProvider
		return {
			url: buildDocLink(`providers/${slug}`, "provider_docs"),
			name,
		}
	}, [selectedProvider])

	// Convert providers to SearchableSelect options
	const providerOptions = useMemo(() => {
		return filterProviders(PROVIDERS, organizationAllowList).map(({ value, label }) => ({
			value,
			label,
		}))
	}, [organizationAllowList])

	return (
		<div className="flex flex-col gap-3">
			<div className="flex flex-col gap-1 relative">
				<div className="flex justify-between items-center">
					<label className="block font-medium mb-1">{t("settings:providers.apiProvider")}</label>
					{docs && (
						<div className="text-xs text-vscode-descriptionForeground">
							<VSCodeLink href={docs.url} className="hover:text-vscode-foreground" target="_blank">
								{t("settings:providers.providerDocumentation", { provider: docs.name })}
							</VSCodeLink>
						</div>
					)}
				</div>
<<<<<<< HEAD
				<Select value={selectedProvider} onValueChange={(value) => onProviderChange(value as ProviderName)}>
					<SelectTrigger className="w-full">
						<SelectValue placeholder={t("settings:common.select")} />
					</SelectTrigger>
					<SelectContent>
						{/*  kilocode_change start: separator */}
						{PROVIDERS.map(({ value, label }, i) => (
							<Fragment key={value}>
								<SelectItem value={value}>{label}</SelectItem>
								{i === 0 ? <SelectSeparator /> : null}
							</Fragment>
						))}
						{/*  kilocode_change end */}
					</SelectContent>
				</Select>
=======
				<SearchableSelect
					value={selectedProvider}
					onValueChange={(value) => onProviderChange(value as ProviderName)}
					options={providerOptions}
					placeholder={t("settings:common.select")}
					searchPlaceholder={t("settings:providers.searchProviderPlaceholder")}
					emptyMessage={t("settings:providers.noProviderMatchFound")}
					className="w-full"
					data-testid="provider-select"
				/>
>>>>>>> 39ab0067
			</div>

			{errorMessage && <ApiErrorMessage errorMessage={errorMessage} />}

			{/* kilocode_change start */}
			{selectedProvider === "kilocode" && (
				<>
					<div style={{ marginTop: "0px" }} className="text-sm text-vscode-descriptionForeground -mt-2">
						You get $20 for free!
					</div>
					<div>
						<label className="block font-medium -mb-2">{t("kilocode:settings.provider.account")}</label>
					</div>
					{!hideKiloCodeButton &&
						(apiConfiguration.kilocodeToken ? (
							<div>
								<Button
									variant="secondary"
									onClick={async () => {
										setApiConfigurationField("kilocodeToken", "")

										vscode.postMessage({
											type: "upsertApiConfiguration",
											text: currentApiConfigName,
											apiConfiguration: {
												...apiConfiguration,
												kilocodeToken: "",
											},
										})
									}}>
									{t("kilocode:settings.provider.logout")}
								</Button>
							</div>
						) : (
							<VSCodeButtonLink variant="secondary" href={getKiloCodeBackendSignInUrl(uriScheme, uiKind)}>
								{t("kilocode:settings.provider.login")}
							</VSCodeButtonLink>
						))}

					<VSCodeTextField
						value={apiConfiguration?.kilocodeToken || ""}
						type="password"
						onInput={handleInputChange("kilocodeToken")}
						placeholder={t("kilocode:settings.provider.apiKey")}
						className="w-full">
						<div className="flex justify-between items-center mb-1">
							<label className="block font-medium">{t("kilocode:settings.provider.apiKey")}</label>
						</div>
					</VSCodeTextField>

					<ModelPicker
						apiConfiguration={apiConfiguration}
						setApiConfigurationField={setApiConfigurationField}
						defaultModelId="claude37"
						models={routerModels?.["kilocode-openrouter"] ?? {}}
						modelIdKey="kilocodeModel"
						serviceName="Kilo Code"
						serviceUrl="https://kilocode.ai"
						organizationAllowList={organizationAllowList}
					/>
				</>
			)}
			{/* kilocode_change end */}

			{selectedProvider === "fireworks" && (
				<div>
					<VSCodeTextField
						value={apiConfiguration?.fireworksApiKey || ""}
						style={{ width: "100%" }}
						type="password"
						onInput={handleInputChange("fireworksApiKey")}
						placeholder="Enter API Key...">
						<span style={{ fontWeight: 500 }}>Fireworks API Key</span>
					</VSCodeTextField>
					<p
						style={{
							fontSize: "12px",
							marginTop: 3,
							color: "var(--vscode-descriptionForeground)",
						}}>
						This key is stored locally and only used to make API requests from this extension.
						{!apiConfiguration?.fireworksApiKey && (
							<>
								<br />
								<br />
								Get your API key from{" "}
								<VSCodeLink href="https://fireworks.ai/account/api-keys">Fireworks</VSCodeLink>.
							</>
						)}
					</p>
				</div>
			)}

			{selectedProvider === "openrouter" && (
				<OpenRouter
					apiConfiguration={apiConfiguration}
					setApiConfigurationField={setApiConfigurationField}
					routerModels={routerModels}
					selectedModelId={selectedModelId}
					uriScheme={uriScheme}
					fromWelcomeView={fromWelcomeView}
					organizationAllowList={organizationAllowList}
					modelValidationError={modelValidationError}
				/>
			)}

			{selectedProvider === "requesty" && (
				<Requesty
					apiConfiguration={apiConfiguration}
					setApiConfigurationField={setApiConfigurationField}
					routerModels={routerModels}
					refetchRouterModels={refetchRouterModels}
					organizationAllowList={organizationAllowList}
					modelValidationError={modelValidationError}
				/>
			)}

			{selectedProvider === "glama" && (
				<Glama
					apiConfiguration={apiConfiguration}
					setApiConfigurationField={setApiConfigurationField}
					routerModels={routerModels}
					uriScheme={uriScheme}
					organizationAllowList={organizationAllowList}
					modelValidationError={modelValidationError}
				/>
			)}

			{selectedProvider === "unbound" && (
				<Unbound
					apiConfiguration={apiConfiguration}
					setApiConfigurationField={setApiConfigurationField}
					routerModels={routerModels}
					organizationAllowList={organizationAllowList}
					modelValidationError={modelValidationError}
				/>
			)}

			{selectedProvider === "anthropic" && (
				<Anthropic apiConfiguration={apiConfiguration} setApiConfigurationField={setApiConfigurationField} />
			)}

			{selectedProvider === "claude-code" && (
				<ClaudeCode apiConfiguration={apiConfiguration} setApiConfigurationField={setApiConfigurationField} />
			)}

			{selectedProvider === "openai-native" && (
				<OpenAI apiConfiguration={apiConfiguration} setApiConfigurationField={setApiConfigurationField} />
			)}

			{selectedProvider === "mistral" && (
				<Mistral apiConfiguration={apiConfiguration} setApiConfigurationField={setApiConfigurationField} />
			)}

			{selectedProvider === "bedrock" && (
				<Bedrock
					apiConfiguration={apiConfiguration}
					setApiConfigurationField={setApiConfigurationField}
					selectedModelInfo={selectedModelInfo}
				/>
			)}

			{selectedProvider === "vertex" && (
				<Vertex apiConfiguration={apiConfiguration} setApiConfigurationField={setApiConfigurationField} />
			)}

			{selectedProvider === "gemini" && (
				<Gemini apiConfiguration={apiConfiguration} setApiConfigurationField={setApiConfigurationField} />
			)}

			{selectedProvider === "gemini-cli" && (
				<GeminiCli apiConfiguration={apiConfiguration} setApiConfigurationField={setApiConfigurationField} />
			)}

			{selectedProvider === "openai" && (
				<OpenAICompatible
					apiConfiguration={apiConfiguration}
					setApiConfigurationField={setApiConfigurationField}
					organizationAllowList={organizationAllowList}
					modelValidationError={modelValidationError}
				/>
			)}

			{selectedProvider === "lmstudio" && (
				<LMStudio apiConfiguration={apiConfiguration} setApiConfigurationField={setApiConfigurationField} />
			)}

			{selectedProvider === "deepseek" && (
				<DeepSeek apiConfiguration={apiConfiguration} setApiConfigurationField={setApiConfigurationField} />
			)}

			{selectedProvider === "vscode-lm" && (
				<VSCodeLM apiConfiguration={apiConfiguration} setApiConfigurationField={setApiConfigurationField} />
			)}

			{selectedProvider === "ollama" && (
				<Ollama apiConfiguration={apiConfiguration} setApiConfigurationField={setApiConfigurationField} />
			)}

			{selectedProvider === "xai" && (
				<XAI apiConfiguration={apiConfiguration} setApiConfigurationField={setApiConfigurationField} />
			)}

			{selectedProvider === "groq" && (
				<Groq apiConfiguration={apiConfiguration} setApiConfigurationField={setApiConfigurationField} />
			)}

			{selectedProvider === "chutes" && (
				<Chutes apiConfiguration={apiConfiguration} setApiConfigurationField={setApiConfigurationField} />
			)}

			{/* kilocode_change start */}
			{selectedProvider === "cerebras" && (
				<Cerebras apiConfiguration={apiConfiguration} setApiConfigurationField={setApiConfigurationField} />
			)}
			{/* kilocode_change end */}

			{selectedProvider === "litellm" && (
				<LiteLLM
					apiConfiguration={apiConfiguration}
					setApiConfigurationField={setApiConfigurationField}
					organizationAllowList={organizationAllowList}
					modelValidationError={modelValidationError}
				/>
			)}

			{selectedProvider === "human-relay" && (
				<>
					<div className="text-sm text-vscode-descriptionForeground">
						{t("settings:providers.humanRelay.description")}
					</div>
					<div className="text-sm text-vscode-descriptionForeground">
						{t("settings:providers.humanRelay.instructions")}
					</div>
				</>
			)}

			{selectedProviderModels.length > 0 && (
				<>
					<div>
						<label className="block font-medium mb-1">{t("settings:providers.model")}</label>
						<Select
							value={selectedModelId === "custom-arn" ? "custom-arn" : selectedModelId}
							onValueChange={(value) => {
								setApiConfigurationField("apiModelId", value)

								// Clear custom ARN if not using custom ARN option.
								if (value !== "custom-arn" && selectedProvider === "bedrock") {
									setApiConfigurationField("awsCustomArn", "")
								}
							}}>
							<SelectTrigger className="w-full">
								<SelectValue placeholder={t("settings:common.select")} />
							</SelectTrigger>
							<SelectContent>
								{selectedProviderModels.map((option) => (
									<SelectItem key={option.value} value={option.value}>
										{option.label}
									</SelectItem>
								))}
								{selectedProvider === "bedrock" && (
									<SelectItem value="custom-arn">{t("settings:labels.useCustomArn")}</SelectItem>
								)}
							</SelectContent>
						</Select>
					</div>

					{selectedProvider === "bedrock" && selectedModelId === "custom-arn" && (
						<BedrockCustomArn
							apiConfiguration={apiConfiguration}
							setApiConfigurationField={setApiConfigurationField}
						/>
					)}

					<ModelInfoView
						apiProvider={selectedProvider}
						selectedModelId={selectedModelId}
						modelInfo={selectedModelInfo}
						isDescriptionExpanded={isDescriptionExpanded}
						setIsDescriptionExpanded={setIsDescriptionExpanded}
					/>
				</>
			)}

			<ThinkingBudget
				key={`${selectedProvider}-${selectedModelId}`}
				apiConfiguration={apiConfiguration}
				setApiConfigurationField={setApiConfigurationField}
				modelInfo={selectedModelInfo}
			/>

			{!fromWelcomeView && (
				<>
					<DiffSettingsControl
						diffEnabled={apiConfiguration.diffEnabled}
						fuzzyMatchThreshold={apiConfiguration.fuzzyMatchThreshold}
						onChange={(field, value) => setApiConfigurationField(field, value)}
					/>
					<TemperatureControl
						value={apiConfiguration.modelTemperature}
						onChange={handleInputChange("modelTemperature", noTransform)}
						maxValue={2}
					/>
					<RateLimitSecondsControl
						value={apiConfiguration.rateLimitSeconds || 0}
						onChange={(value) => setApiConfigurationField("rateLimitSeconds", value)}
					/>
				</>
			)}
		</div>
	)
}

export default memo(ApiOptions)<|MERGE_RESOLUTION|>--- conflicted
+++ resolved
@@ -34,21 +34,16 @@
 import { useRouterModels } from "@src/components/ui/hooks/useRouterModels"
 import { useSelectedModel } from "@src/components/ui/hooks/useSelectedModel"
 import { useExtensionState } from "@src/context/ExtensionStateContext"
-<<<<<<< HEAD
 import { filterModels } from "./utils/organizationFilters" // kilocode_change: unused filterProviders
 import {
 	Select,
+	SelectTrigger,
+	SelectValue,
 	SelectContent,
 	SelectItem,
-	SelectTrigger,
-	SelectValue,
-	Button,
+	SearchableSelect,
 	SelectSeparator,
 } from "@src/components/ui"
-=======
-import { filterProviders, filterModels } from "./utils/organizationFilters"
-import { Select, SelectTrigger, SelectValue, SelectContent, SelectItem, SearchableSelect } from "@src/components/ui"
->>>>>>> 39ab0067
 
 import {
 	Anthropic,
@@ -343,14 +338,6 @@
 		}
 	}, [selectedProvider])
 
-	// Convert providers to SearchableSelect options
-	const providerOptions = useMemo(() => {
-		return filterProviders(PROVIDERS, organizationAllowList).map(({ value, label }) => ({
-			value,
-			label,
-		}))
-	}, [organizationAllowList])
-
 	return (
 		<div className="flex flex-col gap-3">
 			<div className="flex flex-col gap-1 relative">
@@ -364,7 +351,6 @@
 						</div>
 					)}
 				</div>
-<<<<<<< HEAD
 				<Select value={selectedProvider} onValueChange={(value) => onProviderChange(value as ProviderName)}>
 					<SelectTrigger className="w-full">
 						<SelectValue placeholder={t("settings:common.select")} />
@@ -380,18 +366,6 @@
 						{/*  kilocode_change end */}
 					</SelectContent>
 				</Select>
-=======
-				<SearchableSelect
-					value={selectedProvider}
-					onValueChange={(value) => onProviderChange(value as ProviderName)}
-					options={providerOptions}
-					placeholder={t("settings:common.select")}
-					searchPlaceholder={t("settings:providers.searchProviderPlaceholder")}
-					emptyMessage={t("settings:providers.noProviderMatchFound")}
-					className="w-full"
-					data-testid="provider-select"
-				/>
->>>>>>> 39ab0067
 			</div>
 
 			{errorMessage && <ApiErrorMessage errorMessage={errorMessage} />}
